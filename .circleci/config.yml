version: 2.0

defaults: &defaults
  working_directory: /go/src/github.com/sylabs/singularity

jobs:
  get_source:
    <<: *defaults
    docker:
      - image: sylabsio/golang:1.11-stretch
    steps:
      - checkout
<<<<<<< HEAD
      - run:
          name: Install golint
          command: |-
            go get -u golang.org/x/lint/golint
      - run:
          name: Install C dependencies
          command: apt-get update && apt-get install -y build-essential libssl-dev uuid-dev squashfs-tools
=======
      - restore_cache:
          key: dep-cache-{{ checksum "Gopkg.lock" }}
          paths:
            - vendor
      - run:
          name: Set Up Vendor Directory
          command: |-
            if [ ! -d vendor ]; then
              dep ensure -vendor-only
            fi
      - save_cache:
          key: dep-cache-{{ checksum "Gopkg.lock" }}
          paths:
            - vendor
      - persist_to_workspace:
          root: /go
          paths:
            - src/github.com/sylabs/singularity

  go1.10-stretch:
    <<: *defaults
    docker:
      - image: sylabsio/golang:1.10-stretch
    steps:
      - attach_workspace:
          at: /go
>>>>>>> 9503e53c
      - run:
          name: Build Singularity
          command: |-
            ./mconfig -p /usr/local
            make -j$(nproc) -C ./builddir all

  go1.11-stretch:
    <<: *defaults
    docker:
      - image: sylabsio/golang:1.11-stretch
    steps:
<<<<<<< HEAD
      - checkout
      - run:
          name: Install golint
          command: |-
            go get -u golang.org/x/lint/golint
      - run:
          name: Install C dependencies
          command: apt-get update && apt-get install -y build-essential libssl-dev uuid-dev squashfs-tools
=======
      - attach_workspace:
          at: /go
>>>>>>> 9503e53c
      - run:
          name: Build Singularity
          command: |-
            ./mconfig -p /usr/local
            make -j$(nproc) -C ./builddir all
      - run:
          name: Check code
          command: |-
            go get -u golang.org/x/lint/golint
            make -j$(nproc) -C ./builddir check

  go1.11-alpine:
    <<: *defaults
    docker:
      - image: sylabsio/golang:1.11-alpine
    steps:
      - attach_workspace:
          at: /go
      - run:
          name: Build Singularity
          command: |-
            ./mconfig -p /usr/local
            make -j$(nproc) -C ./builddir all
            go get -u golang.org/x/lint/golint
            make -j$(nproc) -C ./builddir check
      - run:
          name: Check code
          command: |-
<<<<<<< HEAD
            git clone https://github.com/sylabs/singularity.git .
      - run:
          name: Install golint
=======
            go get -u golang.org/x/lint/golint
            make -j$(nproc) -C ./builddir check

  singularity_test:
    machine: true
    steps:
      - attach_workspace:
          at: ~/go
      - run:
          name: Setup environment
          command: |-
            echo 'export  GOPATH=$HOME/go' >> $BASH_ENV
            echo 'export  GOROOT=/usr/local/go' >> $BASH_ENV
            echo 'export  GOBIN=$HOME/go/bin' >> $BASH_ENV
            echo 'export  GOCACHE=off' >> $BASH_ENV
            echo 'export PATH=$GOPATH/bin:$GOBIN:$GOROOT/bin:/bin:/sbin:/usr/bin:/usr/sbin:/usr/local/bin:/usr/local/sbin' >> $BASH_ENV
      - run:
          name: Update Go to 1.11
          working_directory: /tmp
>>>>>>> 9503e53c
          command: |-
            wget https://dl.google.com/go/go1.11.linux-amd64.tar.gz
            sudo rm -rf /usr/local/go
            sudo tar -C /usr/local -xzf go1.11.linux-amd64.tar.gz
            sudo chown -R circleci:circleci ~/go
      - run:
<<<<<<< HEAD
          name: Install C dependencies
          command: apk add --update alpine-sdk automake libtool linux-headers linux-vanilla libarchive-dev util-linux-dev libuuid openssl-dev gawk
=======
          name: Fetch deps
          working_directory: /tmp
          command: |-
            mkdir -p ${GOBIN}
            curl https://raw.githubusercontent.com/golang/dep/master/install.sh | sh
            sudo apt-get update -y && sudo apt-get install -y build-essential libssl-dev uuid-dev libgpgme11-dev squashfs-tools libseccomp-dev
>>>>>>> 9503e53c
      - run:
          name: Build & install singularity
          command: |-
            cd $HOME/go/src/github.com/sylabs/singularity
            ./mconfig -p /usr/local
            make -j$(nproc) -C ./builddir all
            sudo make -C ./builddir install
      - run:
          name: Test singularity
          command: |-
            cd $HOME/go/src/github.com/sylabs/singularity
            make -C ./builddir test

workflows:
  version: 2
  test-compile:
    jobs:
      - get_source
      - go1.10-stretch:
          requires:
            - get_source
      - go1.11-stretch:
          requires:
            - get_source
      - go1.11-alpine:
          requires:
            - get_source
      - singularity_test:
          requires:
            - get_source<|MERGE_RESOLUTION|>--- conflicted
+++ resolved
@@ -10,29 +10,6 @@
       - image: sylabsio/golang:1.11-stretch
     steps:
       - checkout
-<<<<<<< HEAD
-      - run:
-          name: Install golint
-          command: |-
-            go get -u golang.org/x/lint/golint
-      - run:
-          name: Install C dependencies
-          command: apt-get update && apt-get install -y build-essential libssl-dev uuid-dev squashfs-tools
-=======
-      - restore_cache:
-          key: dep-cache-{{ checksum "Gopkg.lock" }}
-          paths:
-            - vendor
-      - run:
-          name: Set Up Vendor Directory
-          command: |-
-            if [ ! -d vendor ]; then
-              dep ensure -vendor-only
-            fi
-      - save_cache:
-          key: dep-cache-{{ checksum "Gopkg.lock" }}
-          paths:
-            - vendor
       - persist_to_workspace:
           root: /go
           paths:
@@ -45,7 +22,6 @@
     steps:
       - attach_workspace:
           at: /go
->>>>>>> 9503e53c
       - run:
           name: Build Singularity
           command: |-
@@ -57,19 +33,8 @@
     docker:
       - image: sylabsio/golang:1.11-stretch
     steps:
-<<<<<<< HEAD
-      - checkout
-      - run:
-          name: Install golint
-          command: |-
-            go get -u golang.org/x/lint/golint
-      - run:
-          name: Install C dependencies
-          command: apt-get update && apt-get install -y build-essential libssl-dev uuid-dev squashfs-tools
-=======
       - attach_workspace:
           at: /go
->>>>>>> 9503e53c
       - run:
           name: Build Singularity
           command: |-
@@ -98,11 +63,6 @@
       - run:
           name: Check code
           command: |-
-<<<<<<< HEAD
-            git clone https://github.com/sylabs/singularity.git .
-      - run:
-          name: Install golint
-=======
             go get -u golang.org/x/lint/golint
             make -j$(nproc) -C ./builddir check
 
@@ -122,24 +82,18 @@
       - run:
           name: Update Go to 1.11
           working_directory: /tmp
->>>>>>> 9503e53c
           command: |-
             wget https://dl.google.com/go/go1.11.linux-amd64.tar.gz
             sudo rm -rf /usr/local/go
             sudo tar -C /usr/local -xzf go1.11.linux-amd64.tar.gz
             sudo chown -R circleci:circleci ~/go
       - run:
-<<<<<<< HEAD
-          name: Install C dependencies
-          command: apk add --update alpine-sdk automake libtool linux-headers linux-vanilla libarchive-dev util-linux-dev libuuid openssl-dev gawk
-=======
           name: Fetch deps
           working_directory: /tmp
           command: |-
             mkdir -p ${GOBIN}
             curl https://raw.githubusercontent.com/golang/dep/master/install.sh | sh
             sudo apt-get update -y && sudo apt-get install -y build-essential libssl-dev uuid-dev libgpgme11-dev squashfs-tools libseccomp-dev
->>>>>>> 9503e53c
       - run:
           name: Build & install singularity
           command: |-
