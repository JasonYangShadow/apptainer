--- conflicted
+++ resolved
@@ -1,7 +1,2 @@
 # This is the LINTY configuration, which is a list of packages that contain
-# lint. Once a package is free of lint, it must be removed from this list.
-<<<<<<< HEAD
-github.com/singularityware/singularity/src/pkg/libexec
-=======
-github.com/singularityware/singularity/src/pkg/sif
->>>>>>> 2f5ef4c1
+# lint. Once a package is free of lint, it must be removed from this list.