--- conflicted
+++ resolved
@@ -5,7 +5,6 @@
 and re-branded as Apptainer.
 For older changes see the [archived Singularity change log](https://github.com/apptainer/singularity/blob/release-3.8/CHANGELOG.md).
 
-<<<<<<< HEAD
 ## v1.5.x changes
 
 - Update minimum go version to 1.24.2.
@@ -39,10 +38,9 @@
 
 ## v1.4.x changes
 
-Changes since 1.4.2
-=======
+Changes since 1.4.3
+
 ## v1.4.3 - \[2025-09-29\]
->>>>>>> 14e61e57
 
 - Include the home directory in the `--workdir` option (which is a
   modifier of the `--contain` option).  This has always been in the
