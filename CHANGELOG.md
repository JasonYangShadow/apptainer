# Apptainer Changelog

The Singularity Project has been
[adopted by the Linux Foundation](https://www.linuxfoundation.org/press-release/new-linux-foundation-project-accelerates-collaboration-on-container-systems-between-enterprise-and-high-performance-computing-environments/)
and re-branded as Apptainer.
For older changes see the [archived Singularity change log](https://github.com/apptainer/singularity/blob/release-3.8/CHANGELOG.md).

<<<<<<< HEAD
## Changes since last release

### Changed defaults / behaviours

- `--cwd` is now the preferred form of the flag for setting the container's
  working directory, though `--pwd` is still supported for compatibility.
- When building RPM, we will now use `/var/lib/apptainer` (rather than
  `/var/apptainer`) to store local state files.

### New Features & Functionality

- The `remote status` command will now print the username, realname, and email
  of the logged-in user, if available.

### Developer / API

- Changes in pkg/build/types.Definition struct. New `.FullRaw` field introduced,
  which always contains the raw data for the entire definition file. Behavior of
  `.Raw` field has changed: for multi-stage builds parsed with
  pkg/build/types/parser.All(), `.Raw` contains the raw content of a single
  build stage. Otherwise, it is equal to `.FullRaw`.

## Changes since last pre-release

- Fix the check for rootless overlay on Ubuntu 22.04 so it will use overlay
  instead of underlay by default like all other tested operating systems.
=======
## v1.2.0 - \[2023-07-18\]

Changes since v1.1.9

### Changed defaults / behaviours

- Create the current working directory in a container when it doesn't exist.
  This restores behavior as it was before singularity 3.6.0.
  As a result, using `--no-mount home` won't have any effect when running
  apptainer from a home directory and will require `--no-mount home,cwd` to
  avoid mounting that directory.
- Handle current working directory paths containing symlinks both on the
  host and in a container but pointing to different destinations.
  If detected, the current working directory is not mounted when the
  destination directory in the container exists.
- Destination mount points are now sorted by shortest path first to ensure that
  a user bind doesn't override a previous bind path when set in arbitrary order
  on the CLI.  This is also applied to image binds.
- When the kernel supports unprivileged overlayfs mounts in a user namespace,
  the container will be constructed by default using an overlay instead
  of an underlay layout for bind mounts.
  A new `--underlay` action option can be used to prefer underlay instead
  of overlay.
- Use fuse-overlayfs instead of the kernel overlayfs when a lower dir is
  a FUSE filesystem, even when the overlay layer is not writable.  That
  always used to be done when the overlay layer was writable, but this
  fixes a problem seen when squashfuse (which is read-only) was used for
  the overlay layer.
- Fix the `enable overlay = driver` configuration option to always use
  the overlay image driver (that is, fuse-overlayfs) even when the kernel
  overlayfs is usable.
- Overlay is blocked on the `panfs` filesystem, allowing sandbox directories
  to be run from `panfs` without error.
- `sessiondir maxsize` in `apptainer.conf` now defaults to 64 MiB for new
  installations. This is an increase from 16 MiB in prior versions.
- The apptainer cache is now architecture aware, so the same home directory
  cache can be shared by machines with different architectures.
- Show standard output of yum bootstrap if log level is verbose or higher
  while building a container.
- Lookup and store user/group information in stage one prior to entering any
  namespaces, to fix an issue with winbind not correctly looking up user/group
  information when using user namespaces.
- A new `--reproducible` flag for `./mconfig` will configure Apptainer so that
  its binaries do not contain non-reproducible paths. This disables plugin
  functionality.

### New features / functionalities

- Support for unprivileged encryption of SIF files using gocryptfs.  The
  gocryptfs command is included in rpm and debian packaging.
  This is not compatible with privileged encryption, so containers encrypted
  by root need to be rebuilt by an unprivileged user.
- Templating support for definition files. Users can now define variables in
  definition files via a matching pair of double curly brackets.
  Variables of the form `{{ variable }}` will be replaced by a value defined
  either by a `variable=value` entry in the `%arguments` section of the
  definition file or through new build options
  `--build-arg` or `--build-arg-file`.
  By default any unused variables given in `--build-arg` or `--build-arg-file`
  result in a fatal error but the option `--warn-unused-build-args` changes
  that to a warning rather than a fatal error.
- Add a new `instance run` command that will execute the runscript when an
  instance is initiated instead of executing the startscript.
- The `sign` and `verify` commands now support signing and verification
  with non-PGP key material by specifying the path to a private key via
  the `--key` flag.
- The `verify` command now supports verification with X.509 certificates by
  specifying the path to a certificate via the `--certificate` flag. By
  default, the system root certificate pool is used as trust anchors unless
  overridden via the `--certificate-roots` flag. A pool of intermediate
  certificates that are not trust anchors, but can be used to form a
  certificate chain, can also be specified via the `--certificate-intermediates`
  flag.
- Support for online verification checks of X.509 certificates using OCSP
  protocol via the new `verify --ocsp-verify` option.
- The `instance stats` command displays the resource usage every second. The
  `--no-stream` option disables this interactive mode and shows the
  point-in-time usage.
- Instances are now started in a cgroup by default, when run as root or when
  unified cgroups v2 with systemd as manager is configured.  This allows
  `apptainer instance stats` to be supported by default when possible.
- The `instance start` command now accepts an optional `--app <name>` argument
  which invokes a start script within the `%appstart <name>` section in the
  definition file.
  The `instance stop` command still only requires the instance name.
- The instance name is now available inside an instance via the new
  `APPTAINER_INSTANCE` environment variable.
- Add ability to set a custom config directory via the new
  `APPTAINER_CONFIGDIR` environment variable.
- Add ability to change log level through environment variables,
  `APPTAINER_SILENT`, `APPTAINER_QUIET`, and `APPTAINER_VERBOSE`.
  Also add `APPTAINER_NOCOLOR` for the `--nocolor` option.
- Add discussion of using TMPDIR or APPTAINER_TMPDIR in the build help.
- The `--no-mount` flag now accepts the value `bind-paths` to disable mounting
  of all `bind path` entries in `apptainer.conf`.
- Support for `DOCKER_HOST` parsing when using `docker-daemon://`
- `DOCKER_USERNAME` and `DOCKER_PASSWORD` supported without `APPTAINER_` prefix.
- Add new Linux capabilities `CAP_PERFMON`, `CAP_BPF`, and
  `CAP_CHECKPOINT_RESTORE`.
- Add `setopt` definition file header for the `yum` bootstrap agent. The
  `setopt` value is passed to `yum / dnf` using the `--setopt` flag. This
  permits setting e.g. `install_weak_deps=False` to bootstrap recent versions of
  Fedora, where `systemd` (a weak dependency) cannot install correctly in the
  container. See `examples/Fedora` for an example definition file.
- Warn user that a `yum` bootstrap of an older distro may fail if the host rpm
  `_db_backend` is not `bdb`.
- The `remote get-login-password` command allows users to retrieve a remote's
  token. This enables piping the secret directly into docker login while
  preventing it from showing up in a shell's history.
- Define EUID in %environment alongside UID.
- In `--rocm` mode, the whole of `/dev/dri` is now bound into the container when
  `--contain` is in use. This makes `/dev/dri/render` devices available,
  required for later ROCm versions.

### Other changes

- Update minimum go version to 1.19.
- Upgrade squashfuse_ll to version 0.2.0, removing the need for applying
  patches during compilation.  The new version includes a fix to prevent
  it from triggering 'No data available errors' on overlays of SIF files that
  were built on machines with SELinux enabled.
- Fix non-root instance join with unprivileged systemd-managed cgroups v2,
  when join is from outside a user-owned cgroup.
- Fix joining cgroup of instance started as root, with cgroups v1,
  non-default cgroupfs manager, and no device rules.
- Avoid UID / GID / EUID readonly var warnings with `--env-file`.
- Ensure consistent binding of libraries under `--nv/--rocm` when duplicate
  `<library>.so[.version]` files are listed by `ldconfig -p`.
- Ensure `DOCKER_HOST` is honored in non-build flows.
- Corrected `apptainer.conf` comment, to refer to correct file as source
  of default capabilities when `root default capabilities = file`.
- Fix memory usage calculation during apptainer compilation on RaspberryPi.
- Fix misleading error when an overlay is requested by the root user while the
  overlay kernel module is not loaded.
- Fix interaction between `--workdir` and `--scratch` options when the
  former is given a relative path.
- Remove the warning about a missing signature when building an image based
  on a local unsigned SIF file.
- Set real UID to zero when escalating privileges for CNI plugins, to fix
  issue appeared with RHEL 9.X.
- Fix seccomp filters to allow mknod/mknodat syscalls to create pipe/socket
  and character devices with device number 0 for fakeroot builds.
- Add 32-bit compatibility mode for 64-bit architectures in the fakeroot
  seccomp filter.
>>>>>>> 63fa1e5a

## v1.2.0-rc.2 - \[2023-07-05\]

## Changes since last pre-release

- Upgrade gocryptfs to version 2.4.0, removing the need for fusermount from
  the fuse package.
- Upgrade squashfuse_ll to version 0.2.0, removing the need for applying
  patches during compilation.  The new version includes a fix to prevent
  it from triggering 'No data available errors' on overlays of SIF files that
  were built on machines with SELinux enabled.
- Add ability to set a custom config directory via the new
  `APPTAINER_CONFIGDIR` environment variable.
- Add ability to change log level through environment variables,
  `APPTAINER_SILENT`, `APPTAINER_QUIET`, and `APPTAINER_VERBOSE`.
  Also add `APPTAINER_NOCOLOR` for the `--nocolor` option.
- Add discussion of using TMPDIR or APPTAINER_TMPDIR in the build help.
- Add new option `--warn-unused-build-args` to output warnings rather than
  fatal errors for any additional variables given in --build-arg or
  --build-arg-file.
- Use fuse-overlayfs instead of the kernel overlayfs when a lower dir is
  a FUSE filesystem, even when the overlay layer is not writable.  That
  always used to be done when the overlay layer was writable, but this
  fixes a problem seen when squashfuse (which is read-only) was used for
  the overlay layer.
- Fix the `enable overlay = driver` configuration option to always use
  the overlay image driver (that is, fuse-overlayfs) even when the kernel
  overlayfs is usable.
- Fix a minor regression in 1.2.0-rc.1 where starting up under `unshare -r`
  stopped mapping the user's home directory to the fake root's home directory.
- Fix interaction between `--workdir` and `--scratch` options when the
  former is given a relative path.
- Remove the warning about a missing signature when building an image based
  on a local unsigned SIF file.
- Set real UID to zero when escalating privileges for CNI plugins to fix
  issue appeared with RHEL 9.X.
- Fix seccomp filters to allow mknod/mknodat syscalls to create pipe/socket
  and character devices with device number 0 for fakeroot builds.
- Add 32-bit compatibility mode for 64-bit architectures in the fakeroot
  seccomp filter.

## v1.2.0-rc.1 - \[2023-06-07\]

### Changed defaults / behaviours

- Create the current working directory in a container when it doesn't exist.
  This restores behavior as it was before singularity 3.6.0.
  As a result, using `--no-mount home` won't have any effect when running
  apptainer from a home directory and will require `--no-mount home,cwd` to
  avoid mounting that directory.
- Handle current working directory paths containing symlinks both on the
  host and in a container but pointing to different destinations.
  If detected, the current working directory is not mounted when the
  destination directory in the container exists.
- Destination mount points are now sorted by shortest path first to ensure that
  a user bind doesn't override a previous bind path when set in arbitrary order
  on the CLI.  This is also applied to image binds.
- When the kernel supports unprivileged overlay mounts in a user namespace,
  the container will be constructed by default using an overlay instead
  of an underlay layout for bind mounts.
  A new `--underlay` action option can be used to prefer underlay instead
  of overlay.
- `sessiondir maxsize` in `apptainer.conf` now defaults to 64 MiB for new
  installations. This is an increase from 16 MiB in prior versions.
- The apptainer cache is now architecture aware, so the same home directory
  cache can be shared by machines with different architectures.
- Overlay is blocked on the `panfs` filesystem, allowing sandbox directories
  to be run from `panfs` without error.
- Show standard output of yum bootstrap if log level is verbose or higher
  while building a container.
- Lookup and store user/group information in stage one prior to entering any
  namespaces, to fix an issue with winbind not correctly looking up user/group
  information when using user namespaces.
- A new `--reproducible` flag for `./mconfig` will configure Apptainer so that
  its binaries do not contain non-reproducible paths. This disables plugin
  functionality.

### New features / functionalities

- Support for unprivileged encryption of SIF files using gocryptfs.  The
  gocryptfs command is included in rpm and debian packaging.
  This is not compatible with privileged encryption, so containers encrypted
  by root need to be rebuilt by an unprivileged user.
- Templating support for definition files. Users can now define variables in
  definition files via a matching pair of double curly brackets.
  Variables of the form `{{ variable }}` will be replaced by a value defined
  either by a `variable=value` entry in the `%arguments` section of the
  definition file or through new build options
  `--build-arg` or `--build-arg-file`.
- Add a new `instance run` command that will execute the runscript when an
  instance is initiated instead of executing the startscript.
- The `sign` and `verify` commands now support signing and verification
  with non-PGP key material by specifying the path to a private key via
  the `--key` flag.
- The `verify` command now supports verification with X.509 certificates by
  specifying the path to a certificate via the `--certificate` flag. By
  default, the system root certificate pool is used as trust anchors unless
  overridden via the `--certificate-roots` flag. A pool of intermediate
  certificates that are not trust anchors, but can be used to form a
  certificate chain, can also be specified via the `--certificate-intermediates`
  flag.
- Support for online verification checks of X.509 certificates using OCSP
  protocol via the new `verify --ocsp-verify` option.
- The `instance stats` command displays the resource usage every second. The
  `--no-stream` option disables this interactive mode and shows the
  point-in-time usage.
- Instances are now started in a cgroup by default, when run as root or when
  unified cgroups v2 with systemd as manager is configured.  This allows
  `apptainer instance stats` to be supported by default when possible.
- The `instance start` command now accepts an optional `--app <name>` argument
  which invokes a start script within the `%appstart <name>` section in the
  definition file.
  The `instance stop` command still only requires the instance name.
- The instance name is now available inside an instance via the new
  `APPTAINER_INSTANCE` environment variable.
- The `--no-mount` flag now accepts the value `bind-paths` to disable mounting
  of all `bind path` entries in `apptainer.conf`.
- Support for `DOCKER_HOST` parsing when using `docker-daemon://`
- `DOCKER_USERNAME` and `DOCKER_PASSWORD` supported without `APPTAINER_` prefix.
- Add new Linux capabilities `CAP_PERFMON`, `CAP_BPF`, and
  `CAP_CHECKPOINT_RESTORE`.
- Add `setopt` definition file header for the `yum` bootstrap agent. The
  `setopt` value is passed to `yum / dnf` using the `--setopt` flag. This
  permits setting e.g. `install_weak_deps=False` to bootstrap recent versions of
  Fedora, where `systemd` (a weak dependency) cannot install correctly in the
  container. See `examples/Fedora` for an example definition file.
- Warn user that a `yum` bootstrap of an older distro may fail if the host rpm
  `_db_backend` is not `bdb`.
- The `remote get-login-password` command allows users to retrieve a remote's
  token. This enables piping the secret directly into docker login while
  preventing it from showing up in a shell's history.
- Define EUID in %environment alongside UID.
- In `--rocm` mode, the whole of `/dev/dri` is now bound into the container when
  `--contain` is in use. This makes `/dev/dri/render` devices available,
  required for later ROCm versions.

### Other changes

- Update minimum go version to 1.19.
- Fix non-root instance join with unprivileged systemd-managed cgroups v2,
  when join is from outside a user-owned cgroup.
- Fix joining cgroup of instance started as root, with cgroups v1,
  non-default cgroupfs manager, and no device rules.
- Avoid UID / GID / EUID readonly var warnings with `--env-file`.
- Ensure consistent binding of libraries under `--nv/--rocm` when duplicate
  `<library>.so[.version]` files are listed by `ldconfig -p`.
- Ensure `DOCKER_HOST` is honored in non-build flows.
- Corrected `apptainer.conf` comment, to refer to correct file as source
  of default capabilities when `root default capabilities = file`.
- Fix memory usage calculation during apptainer compilation on RaspberryPi.
- Fix misleading error when an overlay is requested by the root user while the
  overlay kernel module is not loaded.
- Fix gocryptfs build procedures for deb package.

## v1.1.9 - \[2023-06-07\]

- Remove warning about unknown `xino=on` option from fuse-overlayfs,
  introduced in 1.1.8.
- Ignore extraneous warning from fuse-overlayfs about a readonly `/proc`.
- Fix dropped "n" characters on some platforms in definition file stored as part
  of SIF metadata.
- Remove duplicated group ids.
- Fix not being able to handle multiple entries in `LD_PRELOAD` when
  binding fakeroot into container during apptainer startup for --fakeroot
  with fakeroot command.

## v1.1.8 - \[2023-04-25\]

### Security fix

- Included a fix for [CVE-2023-30549](https://github.com/apptainer/apptainer/security/advisories/GHSA-j4rf-7357-f4cg)
  which is a vulnerability in setuid-root installations of Apptainer
  and Singularity that causes an elevation in severity of an existing
  ext4 filesystem driver vulnerability that is unpatched in several
  older but still actively supported operating systems including RHEL7,
  Debian 10, Ubuntu 18.04 and Ubuntu 20.04.
  The fix adds `allow setuid-mount` configuration options `encrypted`,
  `squashfs`, and `extfs`, and makes the default for `extfs` be "no".
  That disables the use of extfs mounts including for overlays or
  binds while in the setuid-root mode, while leaving it enabled for
  unprivileged user namespace mode.
  The default for `encrypted` and `squashfs` is "yes".

### Other changes

- Fix loop device 'no such device or address' spurious errors when using shared
  loop devices.
- Remove unwanted colors to STDERR.
- Add `xino=on` mount option for writable kernel overlay mount points to fix
  inode numbers consistency after kernel cache flush (not applicable to
  fuse-overlayfs).

## v1.1.7 - \[2023-03-28\]

### Changes since last release

- Allow gpu options such as `--nv` to be nested by always inheriting all
  libraries bound in to a parent container's `/.singularity.d/libs`.
- Map the user's home directory to the root home directory by default in the
  non-subuid fakeroot mode like it was in the subuid fakeroot mode, for both
  action commands and building containers from definition files.
- Avoid `unknown option` error when using a bare squashfs image with
  an unpatched `squashfuse_ll`.
- Fix `GOCACHE` settings for golang build on PPA build environment.
- Make the error message more helpful in another place where a remote is found
  to have no library client.
- Allow symlinks to the compiled prefix for suid installations.  Fixes a
  regression introduced in 1.1.4.
- Build via zypper on SLE systems will use repositories of host via
  suseconnect-container.
- Avoid incorrect error when requesting fakeroot network.
- Pass computed `LD_LIBRARY_PATH` to wrapped unsquashfs. Fixes issues where
  `unsquashfs` on host uses libraries in non-default paths.

## v1.1.6 - \[2023-02-14\]

### Security fix

- Included a fix for [CVE-2022-23538](https://github.com/sylabs/scs-library-client/security/advisories/GHSA-7p8m-22h4-9pj7)
  which potentially leaked user credentials to a third-party S3 storage
  service when using the `library://` protocol.  See the link for details.

### Other changes

- Restored the ability for running instances to be tracked when apptainer
  is installed with tools/install-unprivileged.sh.  Instance tracking
  depends on argument 0 of the starter, which was not getting preserved.
- Fix `GOCACHE` environment variable settings when building debian source
  package on PPA build environment.
- Make `PS1` environment variable changeable via `%environment` section on
  definition file that used to be only changeable via `APPTAINERENV_PS1`
  outside of container. This makes the container's prompt customizable.
- Fix the passing of nested bind mounts when there are multiple binds
  separated by commas and some of them have colons separating sources
  and destinations.
- Added `Provides: bundled(golang())` statements to the rpm packaging
  for each bundled golang module.
- Hide messages about SINGULARITY variables if corresponding APPTAINER
  variables are defined. Fixes a regression introduced in 1.1.4.
- Print a warning if extra arguments are given to a shell action, and
  show in the run action usage that arguments may be passed.
- Check for the existence of the runtime executable prefix, to avoid
  issues when running under Slurm's srun. If it doesn't exist, fall
  back to the compile-time prefix.
- Increase the timeout on image driver (that is, FUSE) mounts from 2
  seconds to 10 seconds.  Instead, print an INFO message if it takes
  more than 2 seconds.
- If a `remote` is defined both globally (i.e. system-wide) and
  individually, change `apptainer remote` commands to print an info message
  instead of exiting with a fatal error and to give precedence to the
  individual configuration.

## v1.1.5 - \[2023-01-10\]

- Update the rpm packaging to (a) move the Obsoletes of singularity to
  the apptainer-suid packaging, (b) remove the Provides of singularity,
  (c) add a Provides and Conflicts for sif-runtime,
  (d) add "formerly known as Singularity" to the Summary,
  and (e) add a Conflicts of singularity to the apptainer package.
  Also update the debian and nfpm packaging with (d).
- Change rpm packaging to automatically import any modified configuration
  files in `/etc/singularity` when updating from singularity to apptainer,
  including importing `singularity.conf` using a new hidden `confgen`
  command.
- Fix the use of `fakeroot`, `faked`, and `libfakeroot.so` if they are not
  suffixed by `-sysv`, as is for instance the case on Gentoo Linux.
- Prevent the use of a `--libexecdir` or `--bindir` mconfig option from
  making apptainer think it was relocated and so preventing use of suid
  mode.  The bug was introduced in v1.1.4.
- Add helpful error message for build `--remote` option.
- Add more helpful error message when no library endpoint found.
- Avoid cleanup errors on exit when mountpoints are busy by doing a lazy
  unmount if a regular unmount doesn't work after 10 tries.
- Make messages about using SINGULARITY variables less scary.

## v1.1.4 - \[2022-12-12\]

- Added tools/install-unprivileged.sh to download and install apptainer
  binaries and all dependencies into a directory of the user's choice.
  Works on all currently active el, fedora, debian, and ubuntu versions
  except ubuntu 18.04, with all architectures supported by epel and fedora.
  Defaults to the latest version released in epel and fedora.
  Other apptainer versions can be selected but it only works with apptainer
  1.1.4 and later.
- Make the binaries built in the unprivileged `apptainer` package relocatable.
  When moving the binaries to a new location, the `/usr` at the top of some
  of the paths needs to be removed.  Relocation is disallowed when the
  `starter-suid` is present, for security reasons.
- Change the warning when an overlay image is not writable, introduced
  in v1.1.3, back into a (more informative) fatal error because it doesn't
  actually enter the container environment.
- Set the `--net` flag if `--network` or `--network-args` is set rather
  than silently ignoring them if `--net` was not set.
- Do not hang on pull from http(s) source that doesn't provide a content-length.
- Avoid hang on fakeroot cleanup under high load seen on some
  distributions / kernels.
- Remove obsolete pacstrap `-d` in Arch packer.
- Adjust warning message for deprecated environment variables usage.
- Enable the `--security uid:N` and `--security gid:N` options to work
  when run in non-suid mode.  In non-suid mode they work with any user,
  not just root.  Unlike with root and suid mode, however, only one gid
  may be set in non-suid mode.

## v1.1.3 - \[2022-10-25\]

- Prefer the `fakeroot-sysv` command over the `fakeroot` command because
  the latter can be linked to either `fakeroot-sysv` or `fakeroot-tcp`,
  but `fakeroot-sysv` is much faster.
- Update the included `squashfuse_ll` to have `-o uid=N` and `-o gid=N`
  options and changed the corresponding image driver to use them when
  available.  This makes files inside sif files appear to be owned by the
  user instead of by the nobody id 65534 when running in non-setuid mode.
- Fix the locating of shared libraries when running `unsquashfs` from a
  non-standard location.
- Properly clean up temporary files if `unsquashfs` fails.
- Fix the creation of missing bind points when using image binding with
  underlay.
- Change the error when an overlay image is not writable into a warning
  that suggests adding `:ro` to make it read only or using `--fakeroot`.
- Avoid permission denied errors during unprivileged builds without
  `/etc/subuid`-based fakeroot when `/var/lib/containers/sigstore` is
  readable only by root.
- Avoid failures with `--writable-tmpfs` in non-setuid mode when using
  fuse-overlayfs versions 1.8 or greater by adding the fuse-overlayfs
  `noacl` mount option to disable support for POSIX Access Control Lists.
- Fix the `--rocm` flag in combination with `-c` / `-C` by forwarding all
  `/dri/render*` devices into the container.

## v1.1.2 - \[2022-10-06\]

- [CVE-2022-39237](https://github.com/sylabs/sif/security/advisories/GHSA-m5m3-46gj-wch8):
  The sif dependency included in Apptainer before this release does not
  verify that the hash algorithm(s) used are cryptographically secure
  when verifying digital signatures. This release updates to sif v2.8.1
  which corrects this issue. See the linked advisory for references and
  a workaround.

## v1.1.1 - \[2022-10-06\]

Accidentally included no code changes.

## v1.1.0 - \[2022-09-27\]

### Changed defaults / behaviours

- The most significant change is that Apptainer no longer installs a
  setuid-root portion by default.
  This is now reasonable to do because most operations can be done with
  only unprivileged user namespaces (see additional changes below).
  If installing from rpm or debian packages, the setuid portion can be
  included by installing the `apptainer-suid` package, or if installing
  from source it can be included by compiling with the mconfig
  `--with-suid` option.
  For those that are concerned about kernel vulnerabilities with user
  namespaces, we recommend disabling network namespaces if you can.
  See the [discussion in the admin guide](https://apptainer.org/docs/admin/main/user_namespace.html#disabling-network-namespaces).
- Added a squashfuse image driver that enables mounting SIF files without
  using setuid-root.  Uses either a squashfuse_ll command or a
  squashfuse command and requires unprivileged user namespaces.
  For better parallel performance, a patched multithreaded version of
  `squashfuse_ll` is included in rpm and debian packaging in
  `${prefix}/libexec/apptainer/bin`.
- Added an `--unsquash` action flag to temporarily convert a SIF file to a
  sandbox before running.  In previous versions this was the default when
  running a SIF file without setuid or with fakeroot, but now the default
  is to mount with squashfuse_ll or squashfuse.
- Added a fuse2fs image driver that enables mounting EXT3 files and EXT3
  SIF overlay partitions without using setuid-root.  Requires the fuse2fs
  command and unprivileged user namespaces.
- Added the ability to use persistent overlay (`--overlay`) and
  `--writable-tmpfs` without using setuid-root.
  This requires unprivileged user namespaces and either a new enough
  kernel (>= 5.11) or the fuse-overlayfs command.
  Persistent overlay works when the overlay path points to a regular
  filesystem (known as "sandbox" mode, which is not allowed when in
  setuid mode), or when it points to an EXT3 image.
- Extended the `--fakeroot` option to be useful when `/etc/subuid` and
  `/etc/subgid` mappings have not been set up.
  If they have not been set up, a root-mapped unprivileged user namespace
  (the equivalent of `unshare -r`) and/or the fakeroot command from the
  host will be tried.
  Together they emulate the mappings pretty well but they are simpler to
  administer.
  This feature is especially useful with the `--overlay` and
  `--writable-tmpfs` options and for building containers unprivileged,
  because they allow installing packages that assume they're running
  as root.
  A limitation on using it with `--overlay` and `--writable-tmpfs`
  however is that when only the fakeroot command can be used (because
  there are no user namespaces available, in suid mode) then the base
  image has to be a sandbox.
  This feature works nested inside of an apptainer container, where
  another apptainer command will also be in the fakeroot environment
  without requesting the `--fakeroot` option again, or it can be used
  inside an apptainer container that was not started with `--fakeroot`.
  However, the fakeroot command uses LD_PRELOAD and so needs to be bound
  into the container which requires a compatible libc.
  For that reason it doesn't work when the host and container operating
  systems are of very different vintages.
  If that's a problem and you want to use only an unprivileged
  root-mapped namespace even when the fakeroot command is installed,
  just run apptainer with `unshare -r`.
- Made the `--fakeroot` option be implied when an unprivileged user
  builds a container from a definition file.
  When `/etc/subuid` and `/etc/subgid` mappings are not available,
  all scriptlets are run in a root-mapped unprivileged namespace (when
  possible) and the %post scriptlet is additionally run with the fakeroot
  command.
  When unprivileged user namespaces are not available, such that only
  the fakeroot command can be used, the `--fix-perms` option is implied
  to allow writing into directories.
- Added additional hidden options to action and build commands for testing
  different fakeroot modes: `--ignore-subuid`, `--ignore-fakeroot-command`,
  and `--ignore-userns`.
  Also added `--userns` to the build command to ignore setuid-root mode
  like action commands do.
- Added a `--fakeroot` option to the `apptainer overlay create` command
  to make an overlay EXT3 image file that works with the fakeroot that
  comes from unprivileged root-mapped namespaces.
  This is not needed with the fakeroot that comes with `/etc/sub[ug]id`
  mappings nor with the fakeroot that comes with only the fakeroot
  command in suid flow.
- Added a `--sparse` flag to `overlay create` command to allow generation of
  a sparse EXT3 overlay image.
- Added a `binary path` configuration variable as the default path to use
  when searching for helper executables.  May contain `$PATH:` which gets
  substituted with the user's PATH except when running a program that may
  be run with elevated privileges in the suid flow.
  Defaults to `$PATH:` followed by standard system paths.
  `${prefix}/libexec/apptainer/bin` is also implied as the first component,
  either as the first directory of `$PATH` if present or simply as the
  first directory if `$PATH` is not included.
  Configuration variables for paths to individual programs that were in
  apptainer.conf (`cryptsetup`, `go`, `ldconfig`, `msquashfs`, `unsquashfs`,
  and `nvidia-container-cli`) have been removed.
- The `--nvccli` option now works without `--fakeroot`.  In that case the
  option can be used with `--writable-tmpfs` instead of `--writable`,
  and `--writable-tmpfs` is implied if neither option is given.
  Note that also `/usr/bin` has to be writable by the user, so without
  `--fakeroot` that probably requires a sandbox image that was built with
  `--fix-perms`.
- The `--nvccli` option now implies `--nv`.
- $HOME is now used to find the user's configuration and cache by default.
  If that is not set it will fall back to the previous behavior of looking
  up the home directory in the password file.  The value of $HOME inside
  the container still defaults to the home directory in the password file
  and can still be overridden by the ``--home`` option.
- When starting a container, if the user has specified the cwd by using
  the `--pwd` flag, if there is a problem an error is returned instead
  of defaulting to a different directory.
- Nesting of bind mounts now works even when a `--bind` option specified
  a different source and destination with a colon between them.  Now the
  APPTAINER_BIND environment variable makes sure the bind source is
  from the bind destination so it will be successfully re-bound into a
  nested apptainer container.
- The warning about more than 50 bind mounts required for an underlay bind
  has been changed to an info message.
- `oci mount` sets `Process.Terminal: true` when creating an OCI `config.json`,
  so that `oci run` provides expected interactive behavior by default.
- The default hostname for `oci mount` containers is now `apptainer` instead of
  `mrsdalloway`.
- systemd is now supported and used as the default cgroups manager. Set
  `systemd cgroups = no` in `apptainer.conf` to manage cgroups directly via
  the cgroupfs.
- Plugins must be compiled from inside the Apptainer source directory,
  and will use the main Apptainer `go.mod` file. Required for Go 1.18
  support.
- Apptainer now requires squashfs-tools >=4.3, which is satisfied by
  current EL / Ubuntu / Debian and other distributions.
- Added a new action flag `--no-eval` which:
  - Prevents shell evaluation of `APPTAINERENV_ / --env / --env-file`
    environment variables as they are injected in the container, to match OCI
    behavior. *Applies to all containers*.
  - Prevents shell evaluation of the values of `CMD / ENTRYPOINT` and command
    line arguments for containers run or built directly from an OCI/Docker
    source. *Applies to newly built containers only, use `apptainer inspect`
    to check version that container was built with*.
- Added `--no-eval` to the list of flags set by the OCI/Docker `--compat` mode.
- `sinit` process has been renamed to `appinit`.
- Added `--keysdir` to `key` command to provide an alternative way of setting
  local keyring path. The existing reading of the keyring path from
  environment variable 'APPTAINER_KEYSDIR' is untouched.
- `apptainer key push` will output the key server's response if included in
  order to help guide users through any identity verification the server may
  require.
- ECL no longer requires verification for all signatures, but only
  when signature verification would alter the expected behavior of the
  list:
  - At least one matching signature included in a whitelist must be
    validated, but other unvalidated signatures do not cause ECL to
    fail.
  - All matching signatures included in a whitestrict must be
    validated, but unvalidated signatures not in the whitestrict do
    not cause ECL to fail.
  - Signature verification is not checked for a blacklist; unvalidated
    signatures can still block execution via ECL, and unvalidated
    signatures not in the blacklist do not cause ECL to fail.
- Improved wildcard matching in the %files directive of build definition
  files by replacing usage of sh with the mvdan.cc library.

### New features / functionalities

- Non-root users can now use `--apply-cgroups` with `run/shell/exec` to limit
  container resource usage on a system using cgroups v2 and the systemd cgroups
  manager.
- Native cgroups v2 resource limits can be specified using the `[unified]` key
  in a cgroups toml file applied via `--apply-cgroups`.
- Added `--cpu*`, `--blkio*`, `--memory*`, `--pids-limit` flags to apply cgroups
  resource limits to a container directly.
- Added instance stats command.
- Added support for a custom hashbang in the `%test` section of an Apptainer
  recipe (akin to the runscript and start sections).
- The `--no-mount` flag & `APPTAINER_NO_MOUNT` env var can now be used to
  disable a `bind path` entry from `apptainer.conf` by specifying the
  absolute path to the destination of the bind.
- Apptainer now supports the `riscv64` architecture.
- `remote add --insecure` may now be used to configure endpoints that are only
  accessible via http. Alternatively the environment variable
  `APPTAINER_ADD_INSECURE` can be set to true to allow http remotes to be
  added without the `--insecure` flag. Specifying https in the remote URI
  overrules both `--insecure` and `APPTAINER_ADD_INSECURE`.
- Gpu flags `--nv` and `--rocm` can now be used from an apptainer nested
  inside another apptainer container.
- Added `--public`, `--secret`, and `--both` flags to the `key remove` command
  to support removing secret keys from the apptainer keyring.
- Debug output can now be enabled by setting the `APPTAINER_DEBUG` env var.
- Debug output is now shown for nested `apptainer` calls, in wrapped
  `unsquashfs` image extraction, and build stages.
- Added EL9 package builds to CI for GitHub releases.
- Added confURL & Include parameters to the Arch packer for alternate
  `pacman.conf` URL and alternate installed (meta)package.

### Bug fixes

- Remove warning message about SINGULARITY and APPTAINER variables having
  different values when the SINGULARITY variable is not set.
- Fixed longstanding bug in the underlay logic when there are nested bind
  points separated by more than one path level, for example `/var` and
  `/var/lib/yum`, and the path didn't exist in the container image.
  The bug only caused an error when there was a directory in the container
  image that didn't exist on the host.
- Add specific error for unreadable image / overlay file.
- Pass through a literal `\n` in host environment variables to the container.
- Allow `newgidmap / newuidmap` that use capabilities instead of setuid root.
- Fix compilation on `mipsel`.
- Fix test code that implied `%test -c <shell>` was supported - it is not.
- Fix loop device creation with loop-control when running inside docker
  containers.
- Fix the issue that the oras protocol would ignore the `--no-https/--nohttps`
  flag.
- Fix oras image push to registries with authorization servers not supporting
  multiple scope query parameter.
- Improved error handling of unsupported password protected PEM files with
  encrypted containers.
- Ensure bootstrap_history directory is populated with previous definition
  files, present in source containers used in a build.

## v1.0.3 - \[2022-07-06\]

### Bug fixes

- Process redirects that can come from sregistry with a `library://` URL.
- Fix `inspect --deffile` and `inspect --all` to correctly show definition
  files in sandbox container images instead of empty output.
  This has a side effect of also fixing the storing of definition files in
  the metadata of sif files built by Apptainer, because that metadata is
  constructed by doing `inspect --all`.

## v1.0.2 - \[2022-05-09\]

### Bug fixes

- Fixed `FATAL` error thrown by user configuration migration code that caused
  users with inaccessible home directories to be unable to use `apptainer`
  commands.
- The Debian package now conflicts with the singularity-container package.
- Do not truncate environment variables with commas.
- Use HEAD request when checking digest of remote OCI image sources, with GET as
  a fall-back. Greatly reduces Apptainer's impact on Docker Hub API limits.

## v1.0.1 - \[2022-03-15\]

### Bug fixes

- Don't prompt for y/n to overwrite an existing file when build is
  called from a non-interactive environment. Fail with an error.
- Preload NSS libraries prior to mountspace name creation to avoid
  circumstances that can cause loading those libraries from the
  container image instead of the host, for example in the startup
  environment.
- Fix race condition where newly created loop devices can sometimes not
  be opened.
- Support nvidia-container-cli v1.8.0 and above, via fix to capability set.

## v1.0.0 - \[2022-03-02\]

### Comparison to SingularityCE

This release candidate has most of the new features, bug fixes, and
changes that went into SingularityCE up through their version 3.9.5,
except where the maintainers of Apptainer disagreed with what went into
SingularityCE since the project fork.  The biggest difference is that
Apptainer does not support the --nvccli option in privileged mode.  This
release also has the additional major feature of instance checkpointing
which isn't in SingularityCE.  Other differences due to re-branding are
in the next section.

### Changes due to the project re-branding

- The primary executable has been changed from `singularity` to `apptainer`.
  However, a `singularity` command symlink alias has been created pointing
  to the `apptainer` command.  The contents of containers are unchanged
  and continue to use the singularity name for startup scripts, etc.
- The configuration directory has changed from `/etc/singularity` to
  `/etc/apptainer` within packages, and the primary configuration
  file name has changed from `singularity.conf` to `apptainer.conf`.
  As long as a `singularity` directory still exists next to an
  `apptainer` directory, running the `apptainer` command will print
  a warning saying that migration is not complete.  If no changes had
  been made to the configuration then an rpm package upgrade should
  automatically remove the old directory, otherwise the system
  administrator needs to take care of migrating the configuration
  and removing the old directory.  Old configuration can be removed
  for a Debian package with `apt-get purge singularity` or
  `dpkg -P singularity`.
- The per-user configuration directory has changed from `~/.singularity`
  to `~/.apptainer`.  The first time the `apptainer` command accesses the
  user configuration directory, relevant configuration is automatically
  imported from the old directory to the new one.
- Environment variables have all been changed to have an `APPTAINER`
  prefix instead of a `SINGULARITY` prefix.  However, `SINGULARITY`
  prefix variables are still recognized.  If only a `SINGULARITY`
  prefix variable exists, a warning will be printed about deprecated
  usage and then the value will be used.  If both prefixes exist and
  the value is the same, no warning is printed; this is the recommended
  method to set environment variables for those who need to support both
  `apptainer` and `singularity`.  If both prefixes exist for the same
  variable and the value is different then a warning is also printed.
- The default SylabsCloud remote endpoint has been removed and replaced
  by one called DefaultRemote which has no defined server for the
  `library://` URI.  The previous default can be restored by following
  the directions in the
  [documentation](https://apptainer.org/docs/user/1.0/endpoint.html#restoring-pre-apptainer-library-behavior).
- The DefaultRemote's key server is `https://keys.openpgp.org`
  instead of the Sylabs key server.
- The `apptainer build --remote` option has been removed because there
  is no standard protocol or non-commercial service that supports it.

### Other changed defaults / behaviours since Singularity 3.8.x

- Auto-generate release assets including the distribution tarball and
  rpm (built on CentOS 7) and deb (built on Debian 11) x86_64 packages.
- LABELs from Docker/OCI images are now inherited. This fixes a longstanding
  regression from Singularity 2.x. Note that you will now need to use `--force`
  in a build to override a label that already exists in the source Docker/OCI
  container.
- Removed `--nonet` flag, which was intended to disable networking for in-VM
  execution, but has no effect.
- `--nohttps` flag has been deprecated in favour of `--no-https`. The old flag
  is still accepted, but will display a deprecation warning.
- Paths for `cryptsetup`, `go`, `ldconfig`, `mksquashfs`, `nvidia-container-cli`,
  `unsquashfs` are now found at build time by `mconfig` and written into
  `apptainer.conf`. The path to these executables can be overridden by
  changing the value in `apptainer.conf`.
- When calling `ldconfig` to find GPU libraries, apptainer will *not* fall back
  to `/sbin/ldconfig` if the configured `ldconfig` errors. If installing in a
  Guix/Nix on environment on top of a standard host distribution you *must* set
  `ldconfig path = /sbin/ldconfig` to use the host distribution `ldconfig` to
  find GPU libraries.
- `--nv` will not call `nvidia-container-cli` to find host libraries, unless
  the new experimental GPU setup flow that employs `nvidia-container-cli`
  for all GPU related operations is enabled (see more below).
- If a container is run with `--nvccli` and `--contain`, only GPU devices
  specified via the `NVIDIA_VISIBLE_DEVICES` environment variable will be
  exposed within the container. Use `NVIDIA_VISIBLE_DEVICES=all` to access all
  GPUs inside a container run with `--nvccli`.  See more on `--nvccli` under
  New features below.
- Example log-plugin rewritten as a CLI callback that can log all commands
  executed, instead of only container execution, and has access to command
  arguments.
- The bundled reference CNI plugins are updated to v1.0.1. The `flannel` plugin
  is no longer included, as it is maintained as a separate plugin at:
  <https://github.com/flannel-io/cni-plugin>. If you use the flannel CNI plugin
  you should install it from this repository.
- Instances are no longer created with an IPC namespace by default. An IPC
  namespace can be specified with the `-i|--ipc` flag.
- The behaviour of the `allow container` directives in `apptainer.conf` has
  been modified, to support more intuitive limitations on the usage of SIF and non-SIF
  container images. If you use these directives, *you may need to make changes
  to apptainer.conf to preserve behaviour*.
  - A new `allow container sif` directive permits or denies usage of
    *unencrypted* SIF images, irrespective of the filesystem(s) inside the SIF.
  - The `allow container encrypted` directive permits or denies usage of SIF
    images with an encrypted root filesystem.
  - The `allow container squashfs/extfs` directives in `apptainer.conf`
    permit or deny usage of bare SquashFS and EXT image files only.
  - The effect of the `allow container dir` directive is unchanged.
- `--bind`, `--nv` and `--rocm` options for `build` command can't be set through
  environment variables `APPTAINER_BIND`, `APPTAINER_BINDPATH`, `APPTAINER_NV`,
  `APPTAINER_ROCM` anymore due to side effects reported by users in this
  [issue](https://github.com/apptainer/singularity/pull/6211),
  they must be explicitly requested via command line.
- Build `--bind` option allows to set multiple bind mounts without specifying
  the `--bind` option for each bindings.
- Honor image binds and user binds in the order they're given instead of
  always doing image binds first.
- Remove subshell overhead when processing large environments on container
  startup.
- `make install` now installs man pages. A separate `make man` is not
  required.  As a consequence, man pages are now included in deb packages.

### New features / functionalities

- Experimental support for checkpointing of instances using DMTCP has been
  added.  Additional flags `--dmtcp-launch` and `--dmtcp-restart` has
  been added to the `apptainer instance start` command, and a `checkpoint`
  command group has been added to manage the checkpoint state.  A new
  `/etc/apptainer/dmtcp-conf.yaml` configuration file is also added.
  Limitations are that it can only work with dynamically linked
  applications and the container has to be based on `glibc`.
- `--writable-tmpfs` can be used with `apptainer build` to run the `%test`
  section of the build with a ephemeral tmpfs overlay, permitting tests that
  write to the container filesystem.
- The `--compat` flag for actions is a new short-hand to enable a number of
  options that increase OCI/Docker compatibility. Infers `--containall,
  --no-init, --no-umask, --writable-tmpfs`. Does not use user, uts, or
  network namespaces as these may not be supported on many installations.
- The experimental `--nvccli` flag will use `nvidia-container-cli` to setup the
  container for Nvidia GPU operation. Apptainer will not bind GPU libraries
  itself. Environment variables that are used with Nvidia's `docker-nvidia`
  runtime to configure GPU visibility / driver capabilities & requirements are
  parsed by the `--nvccli` flag from the environment of the calling user. By
  default, the `compute` and `utility` GPU capabilities are configured. The `use
  nvidia-container-cli` option in `apptainer.conf` can be set to `yes` to
  always use `nvidia-container-cli` when supported.
  `--nvccli` is not supported in the setuid workflow,
  and it requires being used in combination with `--writable` in user
  namespace mode.
  Please see documentation for more details.
- The `--apply-cgroups` flag can be used to apply cgroups resource and device
  restrictions on a system using the v2 unified cgroups hierarchy. The resource
  restrictions must still be specified in the v1 / OCI format, which will be
  translated into v2 cgroups resource restrictions, and eBPF device
  restrictions.
- A new `--mount` flag and `APPTAINER_MOUNT` environment variable can be used
  to specify bind mounts in
  `type=bind,source=<src>,destination=<dst>[,options...]` format. This improves
  CLI compatibility with other runtimes, and allows binding paths containing
  `:` and `,` characters (using CSV style escaping).
- Perform concurrent multi-part downloads for `library://` URIs. Uses 3
  concurrent downloads by default, and is configurable in `apptainer.conf` or
  via environment variables.

### Bug fixes

- The `oci` commands will operate on systems that use the v2 unified cgroups
  hierarchy.
- Ensure invalid values passed to `config global --set` cannot lead to an empty
  configuration file being written.
- `--no-https` now applies to connections made to library services specified
  in `library://<hostname>/...` URIs.
- Ensure `gengodep` in build uses vendor dir when present.
- Correct documentation for sign command r.e. source of key index.
- Restructure loop device discovery to address `EAGAIN` issue.
- Ensure a local build does not fail unnecessarily if a keyserver
  config cannot be retrieved from the remote endpoint.
- Update dependency to correctly unset variables in container startup
  environment processing. Fixes regression introduced in singularity-3.8.5.
- Correct library bindings for `unsquashfs` containment. Fixes errors where
  resolved library filename does not match library filename in binary
  (e.g. EL8, POWER9 with glibc-hwcaps).
- Remove python as a dependency of the debian package.
- Increase the TLS Handshake Timeout for the busybox bootstrap agent in
  build definition files to 60 seconds.
- Add binutils-gold to the build requirements on SUSE rpm builds.

### Changes for Testing / Development

- `E2E_DOCKER_MIRROR` and `E2E_DOCKER_MIRROR_INSECURE` were added to allow
  to use a registry mirror (or a pull through cache).
- A `tools` source directory was added with a Dockerfile for doing local
  e2e testing.<|MERGE_RESOLUTION|>--- conflicted
+++ resolved
@@ -5,7 +5,6 @@
 and re-branded as Apptainer.
 For older changes see the [archived Singularity change log](https://github.com/apptainer/singularity/blob/release-3.8/CHANGELOG.md).
 
-<<<<<<< HEAD
 ## Changes since last release
 
 ### Changed defaults / behaviours
@@ -28,11 +27,6 @@
   pkg/build/types/parser.All(), `.Raw` contains the raw content of a single
   build stage. Otherwise, it is equal to `.FullRaw`.
 
-## Changes since last pre-release
-
-- Fix the check for rootless overlay on Ubuntu 22.04 so it will use overlay
-  instead of underlay by default like all other tested operating systems.
-=======
 ## v1.2.0 - \[2023-07-18\]
 
 Changes since v1.1.9
@@ -177,7 +171,6 @@
   and character devices with device number 0 for fakeroot builds.
 - Add 32-bit compatibility mode for 64-bit architectures in the fakeroot
   seccomp filter.
->>>>>>> 63fa1e5a
 
 ## v1.2.0-rc.2 - \[2023-07-05\]
 
