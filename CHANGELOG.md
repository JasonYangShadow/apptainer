--- conflicted
+++ resolved
@@ -5,7 +5,6 @@
 and re-branded as Apptainer.
 For older changes see the [archived Singularity change log](https://github.com/apptainer/singularity/blob/release-3.8/CHANGELOG.md).
 
-<<<<<<< HEAD
 ## Changes for v1.3.x
 
 ### Changed defaults / behaviours
@@ -26,7 +25,6 @@
 - The `--vm` and related flags to start apptainer inside a VM have been
   removed. This functionality was related to the retired Singularity Desktop /
   SyOS projects.
-- The `--nv` and `--rocm` flags can now be used simultaneously.
 - The keyserver-related commands that were under `remote` have been moved to
   their own, dedicated `keyserver` command. Run `apptainer help keyserver` for
   more information.
@@ -38,7 +36,6 @@
 
 - The `remote status` command will now print the username, realname, and email
   of the logged-in user, if available.
-- The `apptainer push/pull` command will show a progress bar for oras protocol.
 
 ### Developer / API
 
@@ -50,12 +47,6 @@
 
 ## Changes for v1.2.x
 
-### Bug fixes
-
-- Ignore undefined macros to fix yum bootstrap agent broken issue.
-- Fix the use of `APPTAINER_CONFIGDIR` with `apptainer instance start`.
-- Fix the issue that apptainer will not read credentials from Docker fallback path.
-=======
 ## v1.2.3 - \[2023-09-14\]
 
 - The `apptainer push/pull` commands now show a progress bar for the oras
@@ -67,7 +58,6 @@
 - Fix the issue that apptainer would not read credentials from the Docker
   fallback path `~/.docker/config.json` if missing in the apptainer
   credentials.
->>>>>>> edbbd63d
 
 ## v1.2.2 - \[2023-07-27\]
 
