# Apptainer Changelog

The Singularity Project has been
[adopted by the Linux Foundation](https://www.linuxfoundation.org/press-release/new-linux-foundation-project-accelerates-collaboration-on-container-systems-between-enterprise-and-high-performance-computing-environments/)
and re-branded as Apptainer.
For older changes see the [archived Singularity change log](https://github.com/apptainer/singularity/blob/release-3.8/CHANGELOG.md).

<<<<<<< HEAD
## v1.4.x changes

Changes since 1.4.0-rc.2

- Fix `target: no such file or directory` error when extracting
  layers from certain OCI images that manipulate hard links across layers.
- Fix the crash that happens when executing a privilege-encrypted container as
  root.
- Update the default pacman `confURL` for `Bootstrap: arch` container builds.
- Update the bundled gocryptfs to 2.5.1 and squashfuse to 0.6.0.

## v1.4.0 Release Candidate 2 - \[2025-03-4\]

Changes since 1.4.0-rc.1

- If the `mksquashfs` version is new enough (version 4.6 or later),
  then show a percentage progress bar (with ETA) during SIF creation.
  If the mksquashfs version is older, than fallback to the message
  "To see mksquashfs output with progress bar enable verbose logging"
- Include a bundled copy of squashfs-tools to make the progress bar
  available and to ensure that all compression types are available.
  This includes the programs `mksquashfs` and `unsquashfs`.
- Revise the libsubid implementation including removing the
  `fakerootcallback` functionality.
- Fix running and building containers of different architectures
  than the host via binfmt_misc when using rootless fakeroot.
- Allow overriding the build architecture with `--arch` and
  `--arch-variant`, to build images for another architecture
  than the current host arch. This requires that the host has
  been set up to support multiple architectures (binfmt_misc).
- Complete the previously partial support for the `riscv64` architecture.
- Show a warning message if changing directory to the cwd fails, instead
  of silently switching to the home directory or `/`.
- Write starter messages to stderr when an instance fails to start.
  Previously they were incorrectly written to stdout.

## v1.4.0 Release Candidate 1 - \[2025-01-21\]
=======
## v1.4.0 - \[2025-03-18\]
>>>>>>> 02495a09

Changes since 1.3.6

### New Features & Functionality

- Add support for libsubid, when available at compile time.  This
  library enables central management of subuid and subgid mappings and
  typically comes as part of the shadow-utils package, possibly as
  a shadow-utils-subid subpackage.
- Add new build option `--mksquashfs-args` to pass additional arguments
  to the mksquashfs command when building SIF files.  If a compression
  method other than gzip is selected, the SIF file might not work with
  older installations of Apptainer or Singularity, so an INFO message
  about that is printed.  On the other hand, an INFO message that was
  printed (twice) when running an image with non-gzip compression has
  been removed.
- Expand the build instructions for squashfuse and apptainer packaging to
  include the libraries needed for maximum support of compression algorithms
  by squashfuse_ll.
<<<<<<< HEAD
=======
- If the `mksquashfs` version is new enough (version 4.6 or later),
  then show a percentage progress bar (with ETA) during SIF creation
  in the default log level.
  If the mksquashfs version is older, then in verbose or debug log level
  show the output of mksquashfs with its own progress bar.
- Include a bundled copy of squashfs-tools to make the progress bar
  available and to ensure that all compression types are available.
  This includes the programs `mksquashfs` and `unsquashfs`.
>>>>>>> 02495a09
- Statistics are now normally available for instances that are
  started by non-root users on cgroups v2 systems.  
  The instance will be started in the current cgroup.  Information
  about configuration issues that prevent collection of statistics are
  displayed as INFO messages by default.
- Add a `dnf` definition file bootstrap option as an alias to the `yum`
  bootstrap option.
- Add a --sandbox option to apptainer pull.
- Add configuration file binding to the `--nv` option.  Files that are
  recognized in the NVIDIA Container Toolkit, including files for EGL ICD,
  were added to the default `nvliblist.conf`.
- It is now possible to use multiple environment variable files using the
  --env-file flag. Files can be specified as a comma-separated list or by
  using the flag multiple times. Variables defined in later files take
  precedence over earlier files.
- The `registry login` and `registry logout` commands now support a `--authfile
  <path>` option, which causes OCI credentials to be written to / removed from
  a custom file located at `<path>` instead of the default location
  (`$HOME/.apptainer/docker-config.json`). The commands `pull`, `push`, `run`,
  `exec`, `shell` and `instance start` can now also be passed a `--authfile
  <path>` option, to read OCI registry credentials from this custom file.
- A new `--netns-path` option takes a path to a network namespace to join when
  starting a container. The `root` user may join any network namespace. An
  unprivileged user can only join a network namespace specified in the new
  `allow netns paths` directive in `apptainer.conf`, if they are also listed
  in `allow net users` / `allow net groups` and apptainer is installed with
  setuid privileges. Not supported with `--fakeroot`.
- `apptainer.conf` now accepts setting the following options:
  - `allow ipc ns` -- Default value is `yes`; when set to `no`, it will disable
    the use of the `--ipc` flag.
  - `allow uts ns` --  Default value is `yes`; when set to `no`, it will
    invalidate the use of the `--uts` and `--hostname` flags.
  - `allow user ns` --  Default value is `yes`; when set to `no`, it will
    disable creation of user namespaces.  Note that this will prevent
    execution of containers with the `--userns` or `--fakeroot` flags and
    with unprivileged installations of Apptainer.
- Add automated tests for OpenSUSE Leap and Tumbleweed and Debian Bookworm.

### Changed defaults / behaviours

- Label the starter process seen in `ps` with the image filename,
  for example: `Apptainer runtime parent: example.sif`.
- Remove runtime and compute libraries from `rocmliblist.conf`.
  They should instead be provided by the container image.
- Allow overriding the build architecture with `--arch` and
  `--arch-variant`, to build images for another architecture
  than the current host arch. This requires that the host has
  been set up to support multiple architectures (binfmt_misc).
- Complete the previously partial support for the `riscv64` architecture.
- Show a warning message if changing directory to the cwd fails, instead
  of silently switching to the home directory or `/`.
- Write starter messages to stderr when an instance fails to start.
  Previously they were incorrectly written to stdout.
- Skip attempting to bind inaccessible mount points when handling the
  `mount hostfs = yes` configuration option.
- Make binary builds more reproducible by deriving the GNU build ID
  from the Go build ID instead of using a randomly generated one.
- Fix storage of credentials for `docker.io` to behave the same as for
  `index.docker.io`.
- Change message log level from warning to debug when environment variables
  set inside a container or by APPTAINERENV have a different value than the
  environment variable on the host.
- Change the default message level from silent to the normal level in
  the nested apptainer that executes a build's %post section,
  and suppress an unnecessary warning message.
- Ignore invalid environment variables when pulling oci/docker containers.
- Improve documentation for `remote list` command.
- Removing the little-known `fakerootcallback` functionality.
- Update the default pacman `confURL` for `Bootstrap: arch` container builds.
- Update the bundled fuse programs to their latest releases.
- A go version of at least 1.22 is now required to build from source.

### Bug fixes

- Fix the `mconfig -s` option to build the apptainer and starter
  binaries statically as documented.
- Fix the Makefile generated by `mconfig -b` to work when the selected build
  directory is not a subdirectory of the apptainer source code.
- `%files from` in a definition file will now correctly copy symlinks that
  point to a target above the destination directory but inside the destination
  stage root filesystem.
- Fixed typo in `nvliblist.conf` (`libnvoptix.so.1` -> `libnvoptix.so`).
- Avoid timeouts when cleaning up from building gocryptfs-encrypted SIF files.
- Fix bug that prevented build with `--passphrase` or `--pem-path` but
  without `--encrypt` from implying fakeroot.
- Fix hang when copying files between build stages while using suid mode
  without user namespaces.
- Fix running and building containers of different architectures
  than the host via binfmt_misc when using rootless fakeroot.
- Fix `target: no such file or directory` error when extracting
  layers from certain OCI images that manipulate hard links across layers.
- Fix the crash that happened when executing a privilege-encrypted container
  as root.

### Internal

- Refactor image arch variation using go-containerregistry's platform.
- A test mksquashfs is no longer done when building SIF files.  That
  used to be done every build to verify that squashfs tools were new
  enough to support the `-comp gzip` option.

## v1.3.6 - \[2024-12-02\]

- Avoid using kernel overlayfs when the lower layer is a sandbox on an
  incompatible filesystem type such as GPFS or Lustre.  For those cases
  use fuse-overlayfs instead.  This fixes a regression introduced in
  1.3.0.  The regression didn't much impact Lustre because kernel
  overlayfs refused to try to use it and Apptainer proceeded to use
  fuse-overlayfs anyway, but with GPFS the kernel overlayfs allowed
  mounting but returned stale file handle errors.

## v1.3.5 - \[2024-10-30\]

- Fix a regression introduced in 1.3.4 that overwrote existing standard
  `/.singularity.d` files such as `runscript` in container images even
  if they had been modified.
- Skip attempting to bind inaccessible mount points when handling the
  `mount hostfs = yes` configuration option.
- Support parsing nested variables defined inside `%arguments` section of
  definition files.
- Ignore invalid environment variables when pulling oci/docker containers.

## v1.3.4 - \[2024-09-04\]

- Fixed sif-embedded overlay partitions for containers that are larger
  than 2 gigabytes.
- Fixed the apparmor profile that was added in v1.3.3 but didn't work.
  An apparmor profile is applied in all Debian-based apptainer packaging,
  but is only needed to enable user namespaces for apptainer on a
  default-configured Ubuntu 23.10 or newer.
- Fixed the failure when starting apptainer with `instance --fakeroot`.
- `apptainer build -B ...` can now be used to mount custom resolv.conf
  and hosts files from non-standard outside locations. This can be
  used to run `apptainer build` in a nix-build sandbox that has no
  /etc/resolv.conf.
- Fixed failing builds from local images that have symbolic links for paths
  that are part of the base container environment (e.g. /var/tmp -> /tmp).
- Show info messages suggesting to use `enable underlay = preferred` or
  the `--underlay` flag when overlay is implied for bind mounts but the
  kernel is too old to support fuse mounts in user namespaces and so
  tries to use fusermount.
- When someone uses a `yum` bootstrap to build a container without using
  subuid-based fakeroot or root, warn that it is unlikely to work.
- Allow a writable `--overlay` to be used with `--nvccli` instead of
  `--writable-tmpfs`.
- If an error "no descriptor found for reference" is seen while getting
  an oci container, retry the operation up to five times.
- Make fakeroot Recommended for SUSE rpms instead of Required.
- Allow bind mounts onto existing files on r/o NFS filesystems.
- If an error is seen in the %post section when building a container
  using fakeroot mode 3 (with the fakeroot command) then show a message
  suggesting using `--ignore-fakeroot-command` and referring to the
  documentation about how to install and use it inside the container
  definition file.
- Show a more helpful error message when using fakeroot in suid mode
  and there's an /etc/subuid mapping even though user namespaces are
  not available (user namespaces are required for /etc/subuid mapping).

## v1.3.3 - \[2024-07-03\]

- Updated the minimum golang version to 1.21.
- Removed support for EL7.
- Added libcudadebugger.so to nvliblist.conf to support cuda-gdb in CUDA 12+.
- Ensure opened/kept file descriptors in stage 1 are not closed during the Go
  garbage collection to avoid "bad file descriptor" errors at startup.
- Fixed a segmentation violation issue when running Apptainer checkpoint.
- Added apparmor profiles for ubuntu 24.04 or higher distros.
- Fixed an issue that Apptainer won't read default docker credentials.

## v1.3.2 - \[2024-05-28\]

### Security fix

- Included a fix for
  [CVE-2024-3727](https://github.com/advisories/GHSA-6wvf-f2vw-3425)
  in a dependent library which describes a flaw that can allow attackers
  to trigger unexpected authenticated registry accesses due to object digest
  values not being validated in all cases.

### Other Changes

- Fixed the issue when nesting `apptainer instance start` inside a container
  on cgroups-v2 capable host.
- Fixed the issue that oras download progress bar gets stuck
  when downloading large images.

## v1.3.1 - \[2024-04-24\]

- Make 'apptainer build' work with signed Docker containers.
- Fixed regression introduced in 1.3.0 that prevented closing cryptsetup
  and the corresponding loop device after running an encrypted sif container
  file in suid mode.
- Stopped binding over the default timezone in the container with the host's timezone,
  which led to unexpected behavior if the application changed timezones.
- Added progress bars for `oras://` push and pull.
- Hide `Instance stats will not be available` message under `--sharens` mode.
- Fix problem where credentials locally stored with `registry login` command
  were not usable in some execution flows. Run `registry login` again with
  latest version to ensure credentials are stored correctly.
- Make runscript timeout configurable.
- Return invalid bind path mount options during bind path parsing.
- Make the INFO message more helpful when a running background process
  at exit time causes a FUSE mount to not shut down cleanly.
- Fixed the wrong mediaType in the oras push manifest.

## v1.3.0 - \[2024-03-12\]

Changes since v1.2.5

### Changed defaults / behaviours

- FUSE mounts are now supported in setuid mode, enabling full
  functionality even when kernel filesystem mounts are insecure
  due to unprivileged users having write access to raw filesystems
  in containers.

  When `allow setuid-mount extfs = no` (the default) in apptainer.conf,
  then the fuse2fs image driver will be used to mount ext3 images in setuid
  mode instead of the kernel driver (ext3 images are primarily used for the
  `--overlay` feature), restoring functionality that was removed by
  default in Apptainer 1.1.8 because of the security risk.

  The `allow setuid-mount squashfs` configuration option in
  apptainer.conf now has a new default called `iflimited` which allows
  kernel squashfs mounts only if there is at least one `limit container`
  option set or if Execution Control Lists are activated in ecl.toml.
  If kernel squashfs mounts are are not allowed, then the squashfuse
  image driver will be used instead.
  `iflimited` is the default because if one of those limits are used
  the system administrator ensures that unprivileged users do not have
  write access to the containers, but on the other hand using FUSE would
  enable a user to theoretically bypass the limits via ptrace() because
  the FUSE process runs as that user.

  The `fuse-overlayfs` image driver will also now be tried in setuid mode
  if the kernel overlayfs driver does not work (for example if one of
  the layers is a FUSE filesystem).

  In addition,
  if `allow setuid-mount encrypted = no` then the unprivileged gocryptfs
  format will be used for encrypting SIF files instead of the kernel
  device-mapper.  If a SIF file was encrypted using the gocryptfs
  format, it can now be mounted in setuid mode in addition to
  non-setuid mode.
- The four dependent FUSE programs for various reasons all now need to
  be compiled from source and included in Apptainer installations and
  packages.
  Scripts are provided to make this easy; see the updated instructions
  in [INSTALL.md](INSTALL.md).
  The bundled squashfuse_ll is updated to version 0.5.1.
- Change the default in user namespace mode to use either kernel
  overlayfs or fuse-overlayfs instead of the underlay feature for the
  purpose of adding bind mount points.  That was already the default in
  setuid mode; this change makes it consistent.  The underlay feature can
  still be used with the `--underlay` option, but it is deprecated because
  the implementation is complicated and measurements have shown that the
  performance of underlay is similar to overlayfs and fuse-overlayfs.
  For now the underlay feature can be made the default again with a new
  `preferred` value on the `enable underlay` configuration option.
  Also the `--underlay` option can be used in setuid mode or as the root
  user, although it was ignored previously.
- Prefer again to use kernel overlayfs over fuse-overlayfs when a lower
  layer is FUSE and there's no writable upper layer, undoing the change
  from 1.2.0.  Another workaround was found for the problem that change
  addressed.  This applies in both setuid mode and in user namespace
  mode (except the latter not on CentOS7 where it isn't supported).
- `--cwd` is now the preferred form of the flag for setting the container's
  working directory, though `--pwd` is still supported for compatibility.
- When building RPM, we will now use `/var/lib/apptainer` (rather than
  `/var/apptainer`) to store local state files.
- The way --home is handled when running as root (e.g. `sudo apptainer`) or
  with `--fakeroot` has changed. Previously, we were only modifying the `HOME`
  environment variable in these cases, while leaving the container's
  `/etc/passwd` file unchanged (with its homedir field pointing to `/root`,
  regardless of the value passed to `--home`). With this change, both value of
  `HOME` and the contents of `/etc/passwd` in the container will reflect the
  value passed to `--home` if the container is readonly.  If the container
  is writable, the `/etc/passwd` file is left alone because it can interfere
  with commands that want to modify it.
- The `--vm` and related flags to start apptainer inside a VM have been
  removed. This functionality was related to the retired Singularity Desktop /
  SyOS projects.
- The keyserver-related commands that were under `remote` have been moved to
  their own, dedicated `keyserver` command. Run `apptainer help keyserver` for
  more information.
- The commands related to OCI/Docker registries that were under `remote` have
  been moved to their own, dedicated `registry` command. Run
  `apptainer help registry` for more information.
- The the `remote list` subcommand now outputs only remote endpoints (with
  keyservers and OCI/Docker registries having been moved to separate commands),
  and the output has been streamlined.
- Adding a new remote endpoint using the `apptainer remote add` command will
  now set the new endpoint as default. This behavior can be suppressed by
  supplying the `--no-default` (or `-n`) flag to `remote add`.
- Skip parsing build definition file template variables after comments
  beginning with a hash symbol.
- Improved the clarity of `apptainer key list` output.
- The global /tmp directory is no longer used for gocryptfs mountpoints.
- Updated minimum go version to 1.20

### New Features & Functionality

- The `remote status` command will now print the username, realname, and email
  of the logged-in user, if available.
- Add monitoring feature support, which requires the usage of an additional tool
  named `apptheus`, this tool will put apptainer starter into a newly created
  cgroup and collect system metrics.
- A new `--no-pid` flag for `apptainer run/shell/exec` disables the PID namespace
  inferred by `--containall` and `--compat`.
- Added `--config` option to`keyserver` commands.
- Honor an optional remoteName argument to the `keyserver list` command.
- Added the `APPTAINER_ENCRYPTION_PEM_DATA` env var to allow for encrypting and
  running encrypted containers without a PEM file.
- Adding `--sharens` mode for `apptainer exec/run/shell`, which enables to run multiple
  apptainer instances created by the same parent using the same image in the same
  user namespace.

### Developer / API

- Changes in pkg/build/types.Definition struct. New `.FullRaw` field introduced,
  which always contains the raw data for the entire definition file. Behavior of
  `.Raw` field has changed: for multi-stage builds parsed with
  pkg/build/types/parser.All(), `.Raw` contains the raw content of a single
  build stage. Otherwise, it is equal to `.FullRaw`.

### Bug fixes

- Don't bind `/var/tmp` on top of `/tmp` in the container, where `/var/tmp`
  resolves to same location as `/tmp`.
- Support parentheses in `test` / `[` commands in container startup scripts,
  via dependency update of mvdan.cc/sh.
- Fix regression introduced in v1.2.0 that led to an empty user's shell field
  in the `/etc/passwd` file.
- Prevent container builds from failing when `$HOME` points to a non-readable
  directory.
- Fix the use of `nvidia-container-cli` on Ubuntu 22.04 where an
  `ldconfig` wrapper script gets in the way. Instead, we use
  `ldconfig.real` directly.
- Run image drivers with CAP_DAC_OVERRIDE in user namespace mode. This
  fixes --nvccli with NVIDIA_DRIVER_CAPABILITIES=graphics, which
  previously failed when using fuse-overlayfs.

### Release change

- Releases will generate apptainer Docker images for the Linux amd64 and arm64
  architectures at `ghcr.io/apptainer/apptainer`.

## v1.2.5 - \[2023-11-21\]

- Added `libnvidia-nvvm` to `nvliblist.conf`. Newer
  NVIDIA Drivers (known with >= 525.85.05) require this lib to compile
  OpenCL programs against NVIDIA GPUs, i.e. `libnvidia-opencl` depends on
  `libnvidia-nvvm.`
- Disable the usage of cgroup in instance creation when `--fakeroot` is passed.
- Disable the usage of cgroup in instance creation when `hidepid` mount option
  on /proc is set.

## v1.2.4 - \[2023-10-10\]

- Fixed a problem with relocating an unprivileged installation of
  apptainer on el8 and a mounted remote filesystem when using the
  `--fakeroot` option without `/etc/subuid` mapping.  The fix was to
  change the switch to an unprivileged root-mapped namespace to be the
  equivalent of `unshare -r` instead of `unshare -rm` on action commands,
  to work around a bug in the el8 kernel.
- Fixed a regression introduced in 1.2.0 where the user's password file
  information was not copied in to the container when there was a
  parent root-mapped user namespace (as is the case for example in
  [cvmfsexec](https://github.com/cvmfs/cvmfsexec)).
- Added the upcoming NVIDIA driver library `libnvidia-gpucomp.so` to the
  list of libraries to add to NVIDIA GPU-enabled containers.
- Fixed missing error handling during the creation of an encrypted
  image that lead to the generation of corrupted images.
- Use `APPTAINER_TMPDIR` for temporary files during privileged image
  encryption.
- If rootless unified cgroups v2 is available when starting an image but
  `XDG_RUNTIME_DIR` or `DBUS_SESSION_BUS_ADDRESS` is not set, print an
  info message that stats will not be available instead of exiting with
  a fatal error.
- Allow templated build arguments to definition files to have empty values.

## v1.2.3 - \[2023-09-14\]

- The `apptainer push/pull` commands now show a progress bar for the oras
  protocol like there was for docker and library protocols.
- The `--nv` and `--rocm` flags can now be used simultaneously.
- Fix the use of `APPTAINER_CONFIGDIR` with `apptainer instance start`
  and action commands that refer to `instance://`.
- Ignore undefined macros, to fix yum bootstrap agent on el7.
- Fix the issue that apptainer would not read credentials from the Docker
  fallback path `~/.docker/config.json` if missing in the apptainer
  credentials.

## v1.2.2 - \[2023-07-27\]

- Fix `$APPTAINER_MESSAGELEVEL` to correctly set the logging level.
- Fix build failures when in setuid mode and unprivileged user namespaces
  are unavailable and the `--fakeroot` option is not selected.
- Remove `Requires: fuse` from rpm packaging.

## v1.2.1 - \[2023-07-24\]

### Security fix

- Included a fix for
  [security advisory GHSA-mmx5-32m4-wxvx](https://github.com/apptainer/apptainer/security/advisories/GHSA-mmx5-32m4-wxvx)
  which describes an ineffective privilege drop when requesting a
  container network with a setuid installation of Apptainer.
  The vulnerability allows an attacker to delete any directory on the
  host filesystems with a crafted starter config.
  Only affects v1.2.0-rc.2 and v1.2.0.

## v1.2.0 - \[2023-07-18\]

Changes since v1.1.9

### Changed defaults / behaviours

- Create the current working directory in a container when it doesn't exist.
  This restores behavior as it was before singularity 3.6.0.
  As a result, using `--no-mount home` won't have any effect when running
  apptainer from a home directory and will require `--no-mount home,cwd` to
  avoid mounting that directory.
- Handle current working directory paths containing symlinks both on the
  host and in a container but pointing to different destinations.
  If detected, the current working directory is not mounted when the
  destination directory in the container exists.
- Destination mount points are now sorted by shortest path first to ensure that
  a user bind doesn't override a previous bind path when set in arbitrary order
  on the CLI.  This is also applied to image binds.
- When the kernel supports unprivileged overlayfs mounts in a user namespace,
  the container will be constructed by default using an overlay instead
  of an underlay layout for bind mounts.
  A new `--underlay` action option can be used to prefer underlay instead
  of overlay.
- Use fuse-overlayfs instead of the kernel overlayfs when a lower dir is
  a FUSE filesystem, even when the overlay layer is not writable.  That
  always used to be done when the overlay layer was writable, but this
  fixes a problem seen when squashfuse (which is read-only) was used for
  the overlay layer.
- Fix the `enable overlay = driver` configuration option to always use
  the overlay image driver (that is, fuse-overlayfs) even when the kernel
  overlayfs is usable.
- Overlay is blocked on the `panfs` filesystem, allowing sandbox directories
  to be run from `panfs` without error.
- `sessiondir maxsize` in `apptainer.conf` now defaults to 64 MiB for new
  installations. This is an increase from 16 MiB in prior versions.
- The apptainer cache is now architecture aware, so the same home directory
  cache can be shared by machines with different architectures.
- Show standard output of yum bootstrap if log level is verbose or higher
  while building a container.
- Lookup and store user/group information in stage one prior to entering any
  namespaces, to fix an issue with winbind not correctly looking up user/group
  information when using user namespaces.
- A new `--reproducible` flag for `./mconfig` will configure Apptainer so that
  its binaries do not contain non-reproducible paths. This disables plugin
  functionality.

### New features / functionalities

- Support for unprivileged encryption of SIF files using gocryptfs.  The
  gocryptfs command is included in rpm and debian packaging.
  This is not compatible with privileged encryption, so containers encrypted
  by root need to be rebuilt by an unprivileged user.
- Templating support for definition files. Users can now define variables in
  definition files via a matching pair of double curly brackets.
  Variables of the form `{{ variable }}` will be replaced by a value defined
  either by a `variable=value` entry in the `%arguments` section of the
  definition file or through new build options
  `--build-arg` or `--build-arg-file`.
  By default any unused variables given in `--build-arg` or `--build-arg-file`
  result in a fatal error but the option `--warn-unused-build-args` changes
  that to a warning rather than a fatal error.
- Add a new `instance run` command that will execute the runscript when an
  instance is initiated instead of executing the startscript.
- The `sign` and `verify` commands now support signing and verification
  with non-PGP key material by specifying the path to a private key via
  the `--key` flag.
- The `verify` command now supports verification with X.509 certificates by
  specifying the path to a certificate via the `--certificate` flag. By
  default, the system root certificate pool is used as trust anchors unless
  overridden via the `--certificate-roots` flag. A pool of intermediate
  certificates that are not trust anchors, but can be used to form a
  certificate chain, can also be specified via the `--certificate-intermediates`
  flag.
- Support for online verification checks of X.509 certificates using OCSP
  protocol via the new `verify --ocsp-verify` option.
- The `instance stats` command displays the resource usage every second. The
  `--no-stream` option disables this interactive mode and shows the
  point-in-time usage.
- Instances are now started in a cgroup by default, when run as root or when
  unified cgroups v2 with systemd as manager is configured.  This allows
  `apptainer instance stats` to be supported by default when possible.
- The `instance start` command now accepts an optional `--app <name>` argument
  which invokes a start script within the `%appstart <name>` section in the
  definition file.
  The `instance stop` command still only requires the instance name.
- The instance name is now available inside an instance via the new
  `APPTAINER_INSTANCE` environment variable.
- Add ability to set a custom config directory via the new
  `APPTAINER_CONFIGDIR` environment variable.
- Add ability to change log level through environment variables,
  `APPTAINER_SILENT`, `APPTAINER_QUIET`, and `APPTAINER_VERBOSE`.
  Also add `APPTAINER_NOCOLOR` for the `--nocolor` option.
- Add discussion of using TMPDIR or APPTAINER_TMPDIR in the build help.
- The `--no-mount` flag now accepts the value `bind-paths` to disable mounting
  of all `bind path` entries in `apptainer.conf`.
- Support for `DOCKER_HOST` parsing when using `docker-daemon://`
- `DOCKER_USERNAME` and `DOCKER_PASSWORD` supported without `APPTAINER_` prefix.
- Add new Linux capabilities `CAP_PERFMON`, `CAP_BPF`, and
  `CAP_CHECKPOINT_RESTORE`.
- Add `setopt` definition file header for the `yum` bootstrap agent. The
  `setopt` value is passed to `yum / dnf` using the `--setopt` flag. This
  permits setting e.g. `install_weak_deps=False` to bootstrap recent versions of
  Fedora, where `systemd` (a weak dependency) cannot install correctly in the
  container. See `examples/Fedora` for an example definition file.
- Warn user that a `yum` bootstrap of an older distro may fail if the host rpm
  `_db_backend` is not `bdb`.
- The `remote get-login-password` command allows users to retrieve a remote's
  token. This enables piping the secret directly into docker login while
  preventing it from showing up in a shell's history.
- Define EUID in %environment alongside UID.
- In `--rocm` mode, the whole of `/dev/dri` is now bound into the container when
  `--contain` is in use. This makes `/dev/dri/render` devices available,
  required for later ROCm versions.

### Other changes

- Update minimum go version to 1.19.
- Upgrade squashfuse_ll to version 0.2.0, removing the need for applying
  patches during compilation.  The new version includes a fix to prevent
  it from triggering 'No data available errors' on overlays of SIF files that
  were built on machines with SELinux enabled.
- Fix non-root instance join with unprivileged systemd-managed cgroups v2,
  when join is from outside a user-owned cgroup.
- Fix joining cgroup of instance started as root, with cgroups v1,
  non-default cgroupfs manager, and no device rules.
- Avoid UID / GID / EUID readonly var warnings with `--env-file`.
- Ensure consistent binding of libraries under `--nv/--rocm` when duplicate
  `<library>.so[.version]` files are listed by `ldconfig -p`.
- Ensure `DOCKER_HOST` is honored in non-build flows.
- Corrected `apptainer.conf` comment, to refer to correct file as source
  of default capabilities when `root default capabilities = file`.
- Fix memory usage calculation during apptainer compilation on RaspberryPi.
- Fix misleading error when an overlay is requested by the root user while the
  overlay kernel module is not loaded.
- Fix interaction between `--workdir` and `--scratch` options when the
  former is given a relative path.
- Remove the warning about a missing signature when building an image based
  on a local unsigned SIF file.
- Set real UID to zero when escalating privileges for CNI plugins, to fix
  issue appeared with RHEL 9.X.
- Fix seccomp filters to allow mknod/mknodat syscalls to create pipe/socket
  and character devices with device number 0 for fakeroot builds.
- Add 32-bit compatibility mode for 64-bit architectures in the fakeroot
  seccomp filter.

## v1.2.0-rc.2 - \[2023-07-05\]

## Changes since last pre-release

- Upgrade gocryptfs to version 2.4.0, removing the need for fusermount from
  the fuse package.
- Upgrade squashfuse_ll to version 0.2.0, removing the need for applying
  patches during compilation.  The new version includes a fix to prevent
  it from triggering 'No data available errors' on overlays of SIF files that
  were built on machines with SELinux enabled.
- Add ability to set a custom config directory via the new
  `APPTAINER_CONFIGDIR` environment variable.
- Add ability to change log level through environment variables,
  `APPTAINER_SILENT`, `APPTAINER_QUIET`, and `APPTAINER_VERBOSE`.
  Also add `APPTAINER_NOCOLOR` for the `--nocolor` option.
- Add discussion of using TMPDIR or APPTAINER_TMPDIR in the build help.
- Add new option `--warn-unused-build-args` to output warnings rather than
  fatal errors for any additional variables given in --build-arg or
  --build-arg-file.
- Use fuse-overlayfs instead of the kernel overlayfs when a lower dir is
  a FUSE filesystem, even when the overlay layer is not writable.  That
  always used to be done when the overlay layer was writable, but this
  fixes a problem seen when squashfuse (which is read-only) was used for
  the overlay layer.
- Fix the `enable overlay = driver` configuration option to always use
  the overlay image driver (that is, fuse-overlayfs) even when the kernel
  overlayfs is usable.
- Fix a minor regression in 1.2.0-rc.1 where starting up under `unshare -r`
  stopped mapping the user's home directory to the fake root's home directory.
- Fix interaction between `--workdir` and `--scratch` options when the
  former is given a relative path.
- Remove the warning about a missing signature when building an image based
  on a local unsigned SIF file.
- Set real UID to zero when escalating privileges for CNI plugins to fix
  issue appeared with RHEL 9.X.
- Fix seccomp filters to allow mknod/mknodat syscalls to create pipe/socket
  and character devices with device number 0 for fakeroot builds.
- Add 32-bit compatibility mode for 64-bit architectures in the fakeroot
  seccomp filter.

## v1.2.0-rc.1 - \[2023-06-07\]

### Changed defaults / behaviours

- Create the current working directory in a container when it doesn't exist.
  This restores behavior as it was before singularity 3.6.0.
  As a result, using `--no-mount home` won't have any effect when running
  apptainer from a home directory and will require `--no-mount home,cwd` to
  avoid mounting that directory.
- Handle current working directory paths containing symlinks both on the
  host and in a container but pointing to different destinations.
  If detected, the current working directory is not mounted when the
  destination directory in the container exists.
- Destination mount points are now sorted by shortest path first to ensure that
  a user bind doesn't override a previous bind path when set in arbitrary order
  on the CLI.  This is also applied to image binds.
- When the kernel supports unprivileged overlay mounts in a user namespace,
  the container will be constructed by default using an overlay instead
  of an underlay layout for bind mounts.
  A new `--underlay` action option can be used to prefer underlay instead
  of overlay.
- `sessiondir maxsize` in `apptainer.conf` now defaults to 64 MiB for new
  installations. This is an increase from 16 MiB in prior versions.
- The apptainer cache is now architecture aware, so the same home directory
  cache can be shared by machines with different architectures.
- Overlay is blocked on the `panfs` filesystem, allowing sandbox directories
  to be run from `panfs` without error.
- Show standard output of yum bootstrap if log level is verbose or higher
  while building a container.
- Lookup and store user/group information in stage one prior to entering any
  namespaces, to fix an issue with winbind not correctly looking up user/group
  information when using user namespaces.
- A new `--reproducible` flag for `./mconfig` will configure Apptainer so that
  its binaries do not contain non-reproducible paths. This disables plugin
  functionality.

### New features / functionalities

- Support for unprivileged encryption of SIF files using gocryptfs.  The
  gocryptfs command is included in rpm and debian packaging.
  This is not compatible with privileged encryption, so containers encrypted
  by root need to be rebuilt by an unprivileged user.
- Templating support for definition files. Users can now define variables in
  definition files via a matching pair of double curly brackets.
  Variables of the form `{{ variable }}` will be replaced by a value defined
  either by a `variable=value` entry in the `%arguments` section of the
  definition file or through new build options
  `--build-arg` or `--build-arg-file`.
- Add a new `instance run` command that will execute the runscript when an
  instance is initiated instead of executing the startscript.
- The `sign` and `verify` commands now support signing and verification
  with non-PGP key material by specifying the path to a private key via
  the `--key` flag.
- The `verify` command now supports verification with X.509 certificates by
  specifying the path to a certificate via the `--certificate` flag. By
  default, the system root certificate pool is used as trust anchors unless
  overridden via the `--certificate-roots` flag. A pool of intermediate
  certificates that are not trust anchors, but can be used to form a
  certificate chain, can also be specified via the `--certificate-intermediates`
  flag.
- Support for online verification checks of X.509 certificates using OCSP
  protocol via the new `verify --ocsp-verify` option.
- The `instance stats` command displays the resource usage every second. The
  `--no-stream` option disables this interactive mode and shows the
  point-in-time usage.
- Instances are now started in a cgroup by default, when run as root or when
  unified cgroups v2 with systemd as manager is configured.  This allows
  `apptainer instance stats` to be supported by default when possible.
- The `instance start` command now accepts an optional `--app <name>` argument
  which invokes a start script within the `%appstart <name>` section in the
  definition file.
  The `instance stop` command still only requires the instance name.
- The instance name is now available inside an instance via the new
  `APPTAINER_INSTANCE` environment variable.
- The `--no-mount` flag now accepts the value `bind-paths` to disable mounting
  of all `bind path` entries in `apptainer.conf`.
- Support for `DOCKER_HOST` parsing when using `docker-daemon://`
- `DOCKER_USERNAME` and `DOCKER_PASSWORD` supported without `APPTAINER_` prefix.
- Add new Linux capabilities `CAP_PERFMON`, `CAP_BPF`, and
  `CAP_CHECKPOINT_RESTORE`.
- Add `setopt` definition file header for the `yum` bootstrap agent. The
  `setopt` value is passed to `yum / dnf` using the `--setopt` flag. This
  permits setting e.g. `install_weak_deps=False` to bootstrap recent versions of
  Fedora, where `systemd` (a weak dependency) cannot install correctly in the
  container. See `examples/Fedora` for an example definition file.
- Warn user that a `yum` bootstrap of an older distro may fail if the host rpm
  `_db_backend` is not `bdb`.
- The `remote get-login-password` command allows users to retrieve a remote's
  token. This enables piping the secret directly into docker login while
  preventing it from showing up in a shell's history.
- Define EUID in %environment alongside UID.
- In `--rocm` mode, the whole of `/dev/dri` is now bound into the container when
  `--contain` is in use. This makes `/dev/dri/render` devices available,
  required for later ROCm versions.

### Other changes

- Update minimum go version to 1.19.
- Fix non-root instance join with unprivileged systemd-managed cgroups v2,
  when join is from outside a user-owned cgroup.
- Fix joining cgroup of instance started as root, with cgroups v1,
  non-default cgroupfs manager, and no device rules.
- Avoid UID / GID / EUID readonly var warnings with `--env-file`.
- Ensure consistent binding of libraries under `--nv/--rocm` when duplicate
  `<library>.so[.version]` files are listed by `ldconfig -p`.
- Ensure `DOCKER_HOST` is honored in non-build flows.
- Corrected `apptainer.conf` comment, to refer to correct file as source
  of default capabilities when `root default capabilities = file`.
- Fix memory usage calculation during apptainer compilation on RaspberryPi.
- Fix misleading error when an overlay is requested by the root user while the
  overlay kernel module is not loaded.
- Fix gocryptfs build procedures for deb package.

## v1.1.9 - \[2023-06-07\]

- Remove warning about unknown `xino=on` option from fuse-overlayfs,
  introduced in 1.1.8.
- Ignore extraneous warning from fuse-overlayfs about a readonly `/proc`.
- Fix dropped "n" characters on some platforms in definition file stored as part
  of SIF metadata.
- Remove duplicated group ids.
- Fix not being able to handle multiple entries in `LD_PRELOAD` when
  binding fakeroot into container during apptainer startup for --fakeroot
  with fakeroot command.

## v1.1.8 - \[2023-04-25\]

### Security fix

- Included a fix for [CVE-2023-30549](https://github.com/apptainer/apptainer/security/advisories/GHSA-j4rf-7357-f4cg)
  which is a vulnerability in setuid-root installations of Apptainer
  and Singularity that causes an elevation in severity of an existing
  ext4 filesystem driver vulnerability that is unpatched in several
  older but still actively supported operating systems including RHEL7,
  Debian 10, Ubuntu 18.04 and Ubuntu 20.04.
  The fix adds `allow setuid-mount` configuration options `encrypted`,
  `squashfs`, and `extfs`, and makes the default for `extfs` be "no".
  That disables the use of extfs mounts including for overlays or
  binds while in the setuid-root mode, while leaving it enabled for
  unprivileged user namespace mode.
  The default for `encrypted` and `squashfs` is "yes".

### Other changes

- Fix loop device 'no such device or address' spurious errors when using shared
  loop devices.
- Remove unwanted colors to STDERR.
- Add `xino=on` mount option for writable kernel overlay mount points to fix
  inode numbers consistency after kernel cache flush (not applicable to
  fuse-overlayfs).

## v1.1.7 - \[2023-03-28\]

### Changes since last release

- Allow gpu options such as `--nv` to be nested by always inheriting all
  libraries bound in to a parent container's `/.singularity.d/libs`.
- Map the user's home directory to the root home directory by default in the
  non-subuid fakeroot mode like it was in the subuid fakeroot mode, for both
  action commands and building containers from definition files.
- Avoid `unknown option` error when using a bare squashfs image with
  an unpatched `squashfuse_ll`.
- Fix `GOCACHE` settings for golang build on PPA build environment.
- Make the error message more helpful in another place where a remote is found
  to have no library client.
- Allow symlinks to the compiled prefix for suid installations.  Fixes a
  regression introduced in 1.1.4.
- Build via zypper on SLE systems will use repositories of host via
  suseconnect-container.
- Avoid incorrect error when requesting fakeroot network.
- Pass computed `LD_LIBRARY_PATH` to wrapped unsquashfs. Fixes issues where
  `unsquashfs` on host uses libraries in non-default paths.

## v1.1.6 - \[2023-02-14\]

### Security fix

- Included a fix for [CVE-2022-23538](https://github.com/sylabs/scs-library-client/security/advisories/GHSA-7p8m-22h4-9pj7)
  which potentially leaked user credentials to a third-party S3 storage
  service when using the `library://` protocol.  See the link for details.

### Other changes

- Restored the ability for running instances to be tracked when apptainer
  is installed with tools/install-unprivileged.sh.  Instance tracking
  depends on argument 0 of the starter, which was not getting preserved.
- Fix `GOCACHE` environment variable settings when building debian source
  package on PPA build environment.
- Make `PS1` environment variable changeable via `%environment` section on
  definition file that used to be only changeable via `APPTAINERENV_PS1`
  outside of container. This makes the container's prompt customizable.
- Fix the passing of nested bind mounts when there are multiple binds
  separated by commas and some of them have colons separating sources
  and destinations.
- Added `Provides: bundled(golang())` statements to the rpm packaging
  for each bundled golang module.
- Hide messages about SINGULARITY variables if corresponding APPTAINER
  variables are defined. Fixes a regression introduced in 1.1.4.
- Print a warning if extra arguments are given to a shell action, and
  show in the run action usage that arguments may be passed.
- Check for the existence of the runtime executable prefix, to avoid
  issues when running under Slurm's srun. If it doesn't exist, fall
  back to the compile-time prefix.
- Increase the timeout on image driver (that is, FUSE) mounts from 2
  seconds to 10 seconds.  Instead, print an INFO message if it takes
  more than 2 seconds.
- If a `remote` is defined both globally (i.e. system-wide) and
  individually, change `apptainer remote` commands to print an info message
  instead of exiting with a fatal error and to give precedence to the
  individual configuration.

## v1.1.5 - \[2023-01-10\]

- Update the rpm packaging to (a) move the Obsoletes of singularity to
  the apptainer-suid packaging, (b) remove the Provides of singularity,
  (c) add a Provides and Conflicts for sif-runtime,
  (d) add "formerly known as Singularity" to the Summary,
  and (e) add a Conflicts of singularity to the apptainer package.
  Also update the debian and nfpm packaging with (d).
- Change rpm packaging to automatically import any modified configuration
  files in `/etc/singularity` when updating from singularity to apptainer,
  including importing `singularity.conf` using a new hidden `confgen`
  command.
- Fix the use of `fakeroot`, `faked`, and `libfakeroot.so` if they are not
  suffixed by `-sysv`, as is for instance the case on Gentoo Linux.
- Prevent the use of a `--libexecdir` or `--bindir` mconfig option from
  making apptainer think it was relocated and so preventing use of suid
  mode.  The bug was introduced in v1.1.4.
- Add helpful error message for build `--remote` option.
- Add more helpful error message when no library endpoint found.
- Avoid cleanup errors on exit when mountpoints are busy by doing a lazy
  unmount if a regular unmount doesn't work after 10 tries.
- Make messages about using SINGULARITY variables less scary.

## v1.1.4 - \[2022-12-12\]

- Added tools/install-unprivileged.sh to download and install apptainer
  binaries and all dependencies into a directory of the user's choice.
  Works on all currently active el, fedora, debian, and ubuntu versions
  except ubuntu 18.04, with all architectures supported by epel and fedora.
  Defaults to the latest version released in epel and fedora.
  Other apptainer versions can be selected but it only works with apptainer
  1.1.4 and later.
- Make the binaries built in the unprivileged `apptainer` package relocatable.
  When moving the binaries to a new location, the `/usr` at the top of some
  of the paths needs to be removed.  Relocation is disallowed when the
  `starter-suid` is present, for security reasons.
- Change the warning when an overlay image is not writable, introduced
  in v1.1.3, back into a (more informative) fatal error because it doesn't
  actually enter the container environment.
- Set the `--net` flag if `--network` or `--network-args` is set rather
  than silently ignoring them if `--net` was not set.
- Do not hang on pull from http(s) source that doesn't provide a content-length.
- Avoid hang on fakeroot cleanup under high load seen on some
  distributions / kernels.
- Remove obsolete pacstrap `-d` in Arch packer.
- Adjust warning message for deprecated environment variables usage.
- Enable the `--security uid:N` and `--security gid:N` options to work
  when run in non-suid mode.  In non-suid mode they work with any user,
  not just root.  Unlike with root and suid mode, however, only one gid
  may be set in non-suid mode.

## v1.1.3 - \[2022-10-25\]

- Prefer the `fakeroot-sysv` command over the `fakeroot` command because
  the latter can be linked to either `fakeroot-sysv` or `fakeroot-tcp`,
  but `fakeroot-sysv` is much faster.
- Update the included `squashfuse_ll` to have `-o uid=N` and `-o gid=N`
  options and changed the corresponding image driver to use them when
  available.  This makes files inside sif files appear to be owned by the
  user instead of by the nobody id 65534 when running in non-setuid mode.
- Fix the locating of shared libraries when running `unsquashfs` from a
  non-standard location.
- Properly clean up temporary files if `unsquashfs` fails.
- Fix the creation of missing bind points when using image binding with
  underlay.
- Change the error when an overlay image is not writable into a warning
  that suggests adding `:ro` to make it read only or using `--fakeroot`.
- Avoid permission denied errors during unprivileged builds without
  `/etc/subuid`-based fakeroot when `/var/lib/containers/sigstore` is
  readable only by root.
- Avoid failures with `--writable-tmpfs` in non-setuid mode when using
  fuse-overlayfs versions 1.8 or greater by adding the fuse-overlayfs
  `noacl` mount option to disable support for POSIX Access Control Lists.
- Fix the `--rocm` flag in combination with `-c` / `-C` by forwarding all
  `/dri/render*` devices into the container.

## v1.1.2 - \[2022-10-06\]

- [CVE-2022-39237](https://github.com/sylabs/sif/security/advisories/GHSA-m5m3-46gj-wch8):
  The sif dependency included in Apptainer before this release does not
  verify that the hash algorithm(s) used are cryptographically secure
  when verifying digital signatures. This release updates to sif v2.8.1
  which corrects this issue. See the linked advisory for references and
  a workaround.

## v1.1.1 - \[2022-10-06\]

Accidentally included no code changes.

## v1.1.0 - \[2022-09-27\]

### Changed defaults / behaviours

- The most significant change is that Apptainer no longer installs a
  setuid-root portion by default.
  This is now reasonable to do because most operations can be done with
  only unprivileged user namespaces (see additional changes below).
  If installing from rpm or debian packages, the setuid portion can be
  included by installing the `apptainer-suid` package, or if installing
  from source it can be included by compiling with the mconfig
  `--with-suid` option.
  For those that are concerned about kernel vulnerabilities with user
  namespaces, we recommend disabling network namespaces if you can.
  See the [discussion in the admin guide](https://apptainer.org/docs/admin/main/user_namespace.html#disabling-network-namespaces).
- Added a squashfuse image driver that enables mounting SIF files without
  using setuid-root.  Uses either a squashfuse_ll command or a
  squashfuse command and requires unprivileged user namespaces.
  For better parallel performance, a patched multithreaded version of
  `squashfuse_ll` is included in rpm and debian packaging in
  `${prefix}/libexec/apptainer/bin`.
- Added an `--unsquash` action flag to temporarily convert a SIF file to a
  sandbox before running.  In previous versions this was the default when
  running a SIF file without setuid or with fakeroot, but now the default
  is to mount with squashfuse_ll or squashfuse.
- Added a fuse2fs image driver that enables mounting EXT3 files and EXT3
  SIF overlay partitions without using setuid-root.  Requires the fuse2fs
  command and unprivileged user namespaces.
- Added the ability to use persistent overlay (`--overlay`) and
  `--writable-tmpfs` without using setuid-root.
  This requires unprivileged user namespaces and either a new enough
  kernel (>= 5.11) or the fuse-overlayfs command.
  Persistent overlay works when the overlay path points to a regular
  filesystem (known as "sandbox" mode, which is not allowed when in
  setuid mode), or when it points to an EXT3 image.
- Extended the `--fakeroot` option to be useful when `/etc/subuid` and
  `/etc/subgid` mappings have not been set up.
  If they have not been set up, a root-mapped unprivileged user namespace
  (the equivalent of `unshare -r`) and/or the fakeroot command from the
  host will be tried.
  Together they emulate the mappings pretty well but they are simpler to
  administer.
  This feature is especially useful with the `--overlay` and
  `--writable-tmpfs` options and for building containers unprivileged,
  because they allow installing packages that assume they're running
  as root.
  A limitation on using it with `--overlay` and `--writable-tmpfs`
  however is that when only the fakeroot command can be used (because
  there are no user namespaces available, in suid mode) then the base
  image has to be a sandbox.
  This feature works nested inside of an apptainer container, where
  another apptainer command will also be in the fakeroot environment
  without requesting the `--fakeroot` option again, or it can be used
  inside an apptainer container that was not started with `--fakeroot`.
  However, the fakeroot command uses LD_PRELOAD and so needs to be bound
  into the container which requires a compatible libc.
  For that reason it doesn't work when the host and container operating
  systems are of very different vintages.
  If that's a problem and you want to use only an unprivileged
  root-mapped namespace even when the fakeroot command is installed,
  just run apptainer with `unshare -r`.
- Made the `--fakeroot` option be implied when an unprivileged user
  builds a container from a definition file.
  When `/etc/subuid` and `/etc/subgid` mappings are not available,
  all scriptlets are run in a root-mapped unprivileged namespace (when
  possible) and the %post scriptlet is additionally run with the fakeroot
  command.
  When unprivileged user namespaces are not available, such that only
  the fakeroot command can be used, the `--fix-perms` option is implied
  to allow writing into directories.
- Added additional hidden options to action and build commands for testing
  different fakeroot modes: `--ignore-subuid`, `--ignore-fakeroot-command`,
  and `--ignore-userns`.
  Also added `--userns` to the build command to ignore setuid-root mode
  like action commands do.
- Added a `--fakeroot` option to the `apptainer overlay create` command
  to make an overlay EXT3 image file that works with the fakeroot that
  comes from unprivileged root-mapped namespaces.
  This is not needed with the fakeroot that comes with `/etc/sub[ug]id`
  mappings nor with the fakeroot that comes with only the fakeroot
  command in suid flow.
- Added a `--sparse` flag to `overlay create` command to allow generation of
  a sparse EXT3 overlay image.
- Added a `binary path` configuration variable as the default path to use
  when searching for helper executables.  May contain `$PATH:` which gets
  substituted with the user's PATH except when running a program that may
  be run with elevated privileges in the suid flow.
  Defaults to `$PATH:` followed by standard system paths.
  `${prefix}/libexec/apptainer/bin` is also implied as the first component,
  either as the first directory of `$PATH` if present or simply as the
  first directory if `$PATH` is not included.
  Configuration variables for paths to individual programs that were in
  apptainer.conf (`cryptsetup`, `go`, `ldconfig`, `msquashfs`, `unsquashfs`,
  and `nvidia-container-cli`) have been removed.
- The `--nvccli` option now works without `--fakeroot`.  In that case the
  option can be used with `--writable-tmpfs` instead of `--writable`,
  and `--writable-tmpfs` is implied if neither option is given.
  Note that also `/usr/bin` has to be writable by the user, so without
  `--fakeroot` that probably requires a sandbox image that was built with
  `--fix-perms`.
- The `--nvccli` option now implies `--nv`.
- $HOME is now used to find the user's configuration and cache by default.
  If that is not set it will fall back to the previous behavior of looking
  up the home directory in the password file.  The value of $HOME inside
  the container still defaults to the home directory in the password file
  and can still be overridden by the ``--home`` option.
- When starting a container, if the user has specified the cwd by using
  the `--pwd` flag, if there is a problem an error is returned instead
  of defaulting to a different directory.
- Nesting of bind mounts now works even when a `--bind` option specified
  a different source and destination with a colon between them.  Now the
  APPTAINER_BIND environment variable makes sure the bind source is
  from the bind destination so it will be successfully re-bound into a
  nested apptainer container.
- The warning about more than 50 bind mounts required for an underlay bind
  has been changed to an info message.
- `oci mount` sets `Process.Terminal: true` when creating an OCI `config.json`,
  so that `oci run` provides expected interactive behavior by default.
- The default hostname for `oci mount` containers is now `apptainer` instead of
  `mrsdalloway`.
- systemd is now supported and used as the default cgroups manager. Set
  `systemd cgroups = no` in `apptainer.conf` to manage cgroups directly via
  the cgroupfs.
- Plugins must be compiled from inside the Apptainer source directory,
  and will use the main Apptainer `go.mod` file. Required for Go 1.18
  support.
- Apptainer now requires squashfs-tools >=4.3, which is satisfied by
  current EL / Ubuntu / Debian and other distributions.
- Added a new action flag `--no-eval` which:
  - Prevents shell evaluation of `APPTAINERENV_ / --env / --env-file`
    environment variables as they are injected in the container, to match OCI
    behavior. *Applies to all containers*.
  - Prevents shell evaluation of the values of `CMD / ENTRYPOINT` and command
    line arguments for containers run or built directly from an OCI/Docker
    source. *Applies to newly built containers only, use `apptainer inspect`
    to check version that container was built with*.
- Added `--no-eval` to the list of flags set by the OCI/Docker `--compat` mode.
- `sinit` process has been renamed to `appinit`.
- Added `--keysdir` to `key` command to provide an alternative way of setting
  local keyring path. The existing reading of the keyring path from
  environment variable 'APPTAINER_KEYSDIR' is untouched.
- `apptainer key push` will output the key server's response if included in
  order to help guide users through any identity verification the server may
  require.
- ECL no longer requires verification for all signatures, but only
  when signature verification would alter the expected behavior of the
  list:
  - At least one matching signature included in a whitelist must be
    validated, but other unvalidated signatures do not cause ECL to
    fail.
  - All matching signatures included in a whitestrict must be
    validated, but unvalidated signatures not in the whitestrict do
    not cause ECL to fail.
  - Signature verification is not checked for a blacklist; unvalidated
    signatures can still block execution via ECL, and unvalidated
    signatures not in the blacklist do not cause ECL to fail.
- Improved wildcard matching in the %files directive of build definition
  files by replacing usage of sh with the mvdan.cc library.

### New features / functionalities

- Non-root users can now use `--apply-cgroups` with `run/shell/exec` to limit
  container resource usage on a system using cgroups v2 and the systemd cgroups
  manager.
- Native cgroups v2 resource limits can be specified using the `[unified]` key
  in a cgroups toml file applied via `--apply-cgroups`.
- Added `--cpu*`, `--blkio*`, `--memory*`, `--pids-limit` flags to apply cgroups
  resource limits to a container directly.
- Added instance stats command.
- Added support for a custom hashbang in the `%test` section of an Apptainer
  recipe (akin to the runscript and start sections).
- The `--no-mount` flag & `APPTAINER_NO_MOUNT` env var can now be used to
  disable a `bind path` entry from `apptainer.conf` by specifying the
  absolute path to the destination of the bind.
- Apptainer now supports the `riscv64` architecture.
- `remote add --insecure` may now be used to configure endpoints that are only
  accessible via http. Alternatively the environment variable
  `APPTAINER_ADD_INSECURE` can be set to true to allow http remotes to be
  added without the `--insecure` flag. Specifying https in the remote URI
  overrules both `--insecure` and `APPTAINER_ADD_INSECURE`.
- Gpu flags `--nv` and `--rocm` can now be used from an apptainer nested
  inside another apptainer container.
- Added `--public`, `--secret`, and `--both` flags to the `key remove` command
  to support removing secret keys from the apptainer keyring.
- Debug output can now be enabled by setting the `APPTAINER_DEBUG` env var.
- Debug output is now shown for nested `apptainer` calls, in wrapped
  `unsquashfs` image extraction, and build stages.
- Added EL9 package builds to CI for GitHub releases.
- Added confURL & Include parameters to the Arch packer for alternate
  `pacman.conf` URL and alternate installed (meta)package.

### Bug fixes

- Remove warning message about SINGULARITY and APPTAINER variables having
  different values when the SINGULARITY variable is not set.
- Fixed longstanding bug in the underlay logic when there are nested bind
  points separated by more than one path level, for example `/var` and
  `/var/lib/yum`, and the path didn't exist in the container image.
  The bug only caused an error when there was a directory in the container
  image that didn't exist on the host.
- Add specific error for unreadable image / overlay file.
- Pass through a literal `\n` in host environment variables to the container.
- Allow `newgidmap / newuidmap` that use capabilities instead of setuid root.
- Fix compilation on `mipsel`.
- Fix test code that implied `%test -c <shell>` was supported - it is not.
- Fix loop device creation with loop-control when running inside docker
  containers.
- Fix the issue that the oras protocol would ignore the `--no-https/--nohttps`
  flag.
- Fix oras image push to registries with authorization servers not supporting
  multiple scope query parameter.
- Improved error handling of unsupported password protected PEM files with
  encrypted containers.
- Ensure bootstrap_history directory is populated with previous definition
  files, present in source containers used in a build.

## v1.0.3 - \[2022-07-06\]

### Bug fixes

- Process redirects that can come from sregistry with a `library://` URL.
- Fix `inspect --deffile` and `inspect --all` to correctly show definition
  files in sandbox container images instead of empty output.
  This has a side effect of also fixing the storing of definition files in
  the metadata of sif files built by Apptainer, because that metadata is
  constructed by doing `inspect --all`.

## v1.0.2 - \[2022-05-09\]

### Bug fixes

- Fixed `FATAL` error thrown by user configuration migration code that caused
  users with inaccessible home directories to be unable to use `apptainer`
  commands.
- The Debian package now conflicts with the singularity-container package.
- Do not truncate environment variables with commas.
- Use HEAD request when checking digest of remote OCI image sources, with GET as
  a fall-back. Greatly reduces Apptainer's impact on Docker Hub API limits.

## v1.0.1 - \[2022-03-15\]

### Bug fixes

- Don't prompt for y/n to overwrite an existing file when build is
  called from a non-interactive environment. Fail with an error.
- Preload NSS libraries prior to mountspace name creation to avoid
  circumstances that can cause loading those libraries from the
  container image instead of the host, for example in the startup
  environment.
- Fix race condition where newly created loop devices can sometimes not
  be opened.
- Support nvidia-container-cli v1.8.0 and above, via fix to capability set.

## v1.0.0 - \[2022-03-02\]

### Comparison to SingularityCE

This release has most of the new features, bug fixes, and
changes that went into SingularityCE up through their version 3.9.5,
except where the maintainers of Apptainer disagreed with what went into
SingularityCE since the project fork.  The biggest difference is that
Apptainer does not support the --nvccli option in privileged mode.  This
release also has the additional major feature of instance checkpointing
which isn't in SingularityCE.  Other differences due to re-branding are
in the next section.

### Changes due to the project re-branding

- The primary executable has been changed from `singularity` to `apptainer`.
  However, a `singularity` command symlink alias has been created pointing
  to the `apptainer` command.  The contents of containers are unchanged
  and continue to use the singularity name for startup scripts, etc.
- The configuration directory has changed from `/etc/singularity` to
  `/etc/apptainer` within packages, and the primary configuration
  file name has changed from `singularity.conf` to `apptainer.conf`.
  As long as a `singularity` directory still exists next to an
  `apptainer` directory, running the `apptainer` command will print
  a warning saying that migration is not complete.  If no changes had
  been made to the configuration then an rpm package upgrade should
  automatically remove the old directory, otherwise the system
  administrator needs to take care of migrating the configuration
  and removing the old directory.  Old configuration can be removed
  for a Debian package with `apt-get purge singularity` or
  `dpkg -P singularity`.
- The per-user configuration directory has changed from `~/.singularity`
  to `~/.apptainer`.  The first time the `apptainer` command accesses the
  user configuration directory, relevant configuration is automatically
  imported from the old directory to the new one.
- Environment variables have all been changed to have an `APPTAINER`
  prefix instead of a `SINGULARITY` prefix.  However, `SINGULARITY`
  prefix variables are still recognized.  If only a `SINGULARITY`
  prefix variable exists, a warning will be printed about deprecated
  usage and then the value will be used.  If both prefixes exist and
  the value is the same, no warning is printed; this is the recommended
  method to set environment variables for those who need to support both
  `apptainer` and `singularity`.  If both prefixes exist for the same
  variable and the value is different then a warning is also printed.
- The default SylabsCloud remote endpoint has been removed and replaced
  by one called DefaultRemote which has no defined server for the
  `library://` URI.  The previous default can be restored by following
  the directions in the
  [documentation](https://apptainer.org/docs/user/1.0/endpoint.html#restoring-pre-apptainer-library-behavior).
- The DefaultRemote's key server is `https://keys.openpgp.org`
  instead of the Sylabs key server.
- The `apptainer build --remote` option has been removed because there
  is no standard protocol or non-commercial service that supports it.

### Other changed defaults / behaviours since Singularity 3.8.x

- Auto-generate release assets including the distribution tarball and
  rpm (built on CentOS 7) and deb (built on Debian 11) x86_64 packages.
- LABELs from Docker/OCI images are now inherited. This fixes a longstanding
  regression from Singularity 2.x. Note that you will now need to use `--force`
  in a build to override a label that already exists in the source Docker/OCI
  container.
- Removed `--nonet` flag, which was intended to disable networking for in-VM
  execution, but has no effect.
- `--nohttps` flag has been deprecated in favour of `--no-https`. The old flag
  is still accepted, but will display a deprecation warning.
- Paths for `cryptsetup`, `go`, `ldconfig`, `mksquashfs`, `nvidia-container-cli`,
  `unsquashfs` are now found at build time by `mconfig` and written into
  `apptainer.conf`. The path to these executables can be overridden by
  changing the value in `apptainer.conf`.
- When calling `ldconfig` to find GPU libraries, apptainer will *not* fall back
  to `/sbin/ldconfig` if the configured `ldconfig` errors. If installing in a
  Guix/Nix on environment on top of a standard host distribution you *must* set
  `ldconfig path = /sbin/ldconfig` to use the host distribution `ldconfig` to
  find GPU libraries.
- `--nv` will not call `nvidia-container-cli` to find host libraries, unless
  the new experimental GPU setup flow that employs `nvidia-container-cli`
  for all GPU related operations is enabled (see more below).
- If a container is run with `--nvccli` and `--contain`, only GPU devices
  specified via the `NVIDIA_VISIBLE_DEVICES` environment variable will be
  exposed within the container. Use `NVIDIA_VISIBLE_DEVICES=all` to access all
  GPUs inside a container run with `--nvccli`.  See more on `--nvccli` under
  New features below.
- Example log-plugin rewritten as a CLI callback that can log all commands
  executed, instead of only container execution, and has access to command
  arguments.
- The bundled reference CNI plugins are updated to v1.0.1. The `flannel` plugin
  is no longer included, as it is maintained as a separate plugin at:
  <https://github.com/flannel-io/cni-plugin>. If you use the flannel CNI plugin
  you should install it from this repository.
- Instances are no longer created with an IPC namespace by default. An IPC
  namespace can be specified with the `-i|--ipc` flag.
- The behaviour of the `allow container` directives in `apptainer.conf` has
  been modified, to support more intuitive limitations on the usage of SIF and non-SIF
  container images. If you use these directives, *you may need to make changes
  to apptainer.conf to preserve behaviour*.
  - A new `allow container sif` directive permits or denies usage of
    *unencrypted* SIF images, irrespective of the filesystem(s) inside the SIF.
  - The `allow container encrypted` directive permits or denies usage of SIF
    images with an encrypted root filesystem.
  - The `allow container squashfs/extfs` directives in `apptainer.conf`
    permit or deny usage of bare SquashFS and EXT image files only.
  - The effect of the `allow container dir` directive is unchanged.
- `--bind`, `--nv` and `--rocm` options for `build` command can't be set through
  environment variables `APPTAINER_BIND`, `APPTAINER_BINDPATH`, `APPTAINER_NV`,
  `APPTAINER_ROCM` anymore due to side effects reported by users in this
  [issue](https://github.com/apptainer/singularity/pull/6211),
  they must be explicitly requested via command line.
- Build `--bind` option allows to set multiple bind mounts without specifying
  the `--bind` option for each bindings.
- Honor image binds and user binds in the order they're given instead of
  always doing image binds first.
- Remove subshell overhead when processing large environments on container
  startup.
- `make install` now installs man pages. A separate `make man` is not
  required.  As a consequence, man pages are now included in deb packages.

### New features / functionalities

- Experimental support for checkpointing of instances using DMTCP has been
  added.  Additional flags `--dmtcp-launch` and `--dmtcp-restart` has
  been added to the `apptainer instance start` command, and a `checkpoint`
  command group has been added to manage the checkpoint state.  A new
  `/etc/apptainer/dmtcp-conf.yaml` configuration file is also added.
  Limitations are that it can only work with dynamically linked
  applications and the container has to be based on `glibc`.
- `--writable-tmpfs` can be used with `apptainer build` to run the `%test`
  section of the build with a ephemeral tmpfs overlay, permitting tests that
  write to the container filesystem.
- The `--compat` flag for actions is a new short-hand to enable a number of
  options that increase OCI/Docker compatibility. Infers `--containall,
  --no-init, --no-umask, --writable-tmpfs`. Does not use user, uts, or
  network namespaces as these may not be supported on many installations.
- The experimental `--nvccli` flag will use `nvidia-container-cli` to setup the
  container for Nvidia GPU operation. Apptainer will not bind GPU libraries
  itself. Environment variables that are used with Nvidia's `docker-nvidia`
  runtime to configure GPU visibility / driver capabilities & requirements are
  parsed by the `--nvccli` flag from the environment of the calling user. By
  default, the `compute` and `utility` GPU capabilities are configured. The `use
  nvidia-container-cli` option in `apptainer.conf` can be set to `yes` to
  always use `nvidia-container-cli` when supported.
  `--nvccli` is not supported in the setuid workflow,
  and it requires being used in combination with `--writable` in user
  namespace mode.
  Please see documentation for more details.
- The `--apply-cgroups` flag can be used to apply cgroups resource and device
  restrictions on a system using the v2 unified cgroups hierarchy. The resource
  restrictions must still be specified in the v1 / OCI format, which will be
  translated into v2 cgroups resource restrictions, and eBPF device
  restrictions.
- A new `--mount` flag and `APPTAINER_MOUNT` environment variable can be used
  to specify bind mounts in
  `type=bind,source=<src>,destination=<dst>[,options...]` format. This improves
  CLI compatibility with other runtimes, and allows binding paths containing
  `:` and `,` characters (using CSV style escaping).
- Perform concurrent multi-part downloads for `library://` URIs. Uses 3
  concurrent downloads by default, and is configurable in `apptainer.conf` or
  via environment variables.

### Bug fixes

- The `oci` commands will operate on systems that use the v2 unified cgroups
  hierarchy.
- Ensure invalid values passed to `config global --set` cannot lead to an empty
  configuration file being written.
- `--no-https` now applies to connections made to library services specified
  in `library://<hostname>/...` URIs.
- Ensure `gengodep` in build uses vendor dir when present.
- Correct documentation for sign command r.e. source of key index.
- Restructure loop device discovery to address `EAGAIN` issue.
- Ensure a local build does not fail unnecessarily if a keyserver
  config cannot be retrieved from the remote endpoint.
- Update dependency to correctly unset variables in container startup
  environment processing. Fixes regression introduced in singularity-3.8.5.
- Correct library bindings for `unsquashfs` containment. Fixes errors where
  resolved library filename does not match library filename in binary
  (e.g. EL8, POWER9 with glibc-hwcaps).
- Remove python as a dependency of the debian package.
- Increase the TLS Handshake Timeout for the busybox bootstrap agent in
  build definition files to 60 seconds.
- Add binutils-gold to the build requirements on SUSE rpm builds.

### Changes for Testing / Development

- `E2E_DOCKER_MIRROR` and `E2E_DOCKER_MIRROR_INSECURE` were added to allow
  to use a registry mirror (or a pull through cache).
- A `tools` source directory was added with a Dockerfile for doing local
  e2e testing.<|MERGE_RESOLUTION|>--- conflicted
+++ resolved
@@ -5,47 +5,13 @@
 and re-branded as Apptainer.
 For older changes see the [archived Singularity change log](https://github.com/apptainer/singularity/blob/release-3.8/CHANGELOG.md).
 
-<<<<<<< HEAD
+## v1.5.x changes
+
 ## v1.4.x changes
 
-Changes since 1.4.0-rc.2
-
-- Fix `target: no such file or directory` error when extracting
-  layers from certain OCI images that manipulate hard links across layers.
-- Fix the crash that happens when executing a privilege-encrypted container as
-  root.
-- Update the default pacman `confURL` for `Bootstrap: arch` container builds.
-- Update the bundled gocryptfs to 2.5.1 and squashfuse to 0.6.0.
-
-## v1.4.0 Release Candidate 2 - \[2025-03-4\]
-
-Changes since 1.4.0-rc.1
-
-- If the `mksquashfs` version is new enough (version 4.6 or later),
-  then show a percentage progress bar (with ETA) during SIF creation.
-  If the mksquashfs version is older, than fallback to the message
-  "To see mksquashfs output with progress bar enable verbose logging"
-- Include a bundled copy of squashfs-tools to make the progress bar
-  available and to ensure that all compression types are available.
-  This includes the programs `mksquashfs` and `unsquashfs`.
-- Revise the libsubid implementation including removing the
-  `fakerootcallback` functionality.
-- Fix running and building containers of different architectures
-  than the host via binfmt_misc when using rootless fakeroot.
-- Allow overriding the build architecture with `--arch` and
-  `--arch-variant`, to build images for another architecture
-  than the current host arch. This requires that the host has
-  been set up to support multiple architectures (binfmt_misc).
-- Complete the previously partial support for the `riscv64` architecture.
-- Show a warning message if changing directory to the cwd fails, instead
-  of silently switching to the home directory or `/`.
-- Write starter messages to stderr when an instance fails to start.
-  Previously they were incorrectly written to stdout.
-
-## v1.4.0 Release Candidate 1 - \[2025-01-21\]
-=======
+Changes since 1.4.0
+
 ## v1.4.0 - \[2025-03-18\]
->>>>>>> 02495a09
 
 Changes since 1.3.6
 
@@ -65,8 +31,6 @@
 - Expand the build instructions for squashfuse and apptainer packaging to
   include the libraries needed for maximum support of compression algorithms
   by squashfuse_ll.
-<<<<<<< HEAD
-=======
 - If the `mksquashfs` version is new enough (version 4.6 or later),
   then show a percentage progress bar (with ETA) during SIF creation
   in the default log level.
@@ -75,7 +39,6 @@
 - Include a bundled copy of squashfs-tools to make the progress bar
   available and to ensure that all compression types are available.
   This includes the programs `mksquashfs` and `unsquashfs`.
->>>>>>> 02495a09
 - Statistics are now normally available for instances that are
   started by non-root users on cgroups v2 systems.  
   The instance will be started in the current cgroup.  Information
