--- conflicted
+++ resolved
@@ -2,21 +2,16 @@
 
 ## v3.8.1 - [2021-08-12]
 
-<<<<<<< HEAD
 ### Changed defauls / behaviours
 
-  - build-singularity example pulls the base image from Docker/RockyLinux 
+  - `build-singularity` example pulls the base image from Docker/RockyLinux 
     instead of Docker/CentOS
   - Set LABELs properly in the container when pulling from Docker/OCI source.
     Use --force in a build to override a label that already exists in source.
   - Partially replace the github.com/satori/go.uuid module.
-=======
-### New features / functionalities
->>>>>>> 9f595066
-
-### Bug Fixes
-
-<<<<<<< HEAD
+
+### Bug Fixes
+
   - Allow escaped `\$` in a SINGULARITYENV_ var to set a literal `$` in
     a container env var.
   - Handle absolute symlinks correctly in multi-stage build `%copy from`
@@ -24,12 +19,6 @@
   - Fix incorrect reference in sandbox restrictive permissions warning.
   - Prevent garbage collection from closing the container image file
     descriptor.
-=======
-### Bug Fixes
-
-  - Allow escaped `\$` in a SINGULARITYENV_ var to set a literal `$` in
-    a container env var.
->>>>>>> 9f595066
 
 ## v3.8.0 - [2021-06-15]
 
