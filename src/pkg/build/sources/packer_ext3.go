// Copyright (c) 2018, Sylabs Inc. All rights reserved.
// This software is licensed under a 3-clause BSD license. Please consult the
// LICENSE.md file distributed with the sources of this project regarding your
// rights to use or distribute this software.

package sources

import (
	"fmt"
	"io/ioutil"
	"os"
	"os/exec"
	"syscall"

	"github.com/singularityware/singularity/src/pkg/build/types"
	"github.com/singularityware/singularity/src/pkg/sylog"
	"github.com/singularityware/singularity/src/pkg/util/loop"
	args "github.com/singularityware/singularity/src/runtime/engines/singularity/rpc"
)

// Ext3Packer holds the locations of where to back from and to, aswell as image offset info
type Ext3Packer struct {
	srcfile string
	b       *types.Bundle
	info    *loop.Info64
}

// Pack puts relevant objects in a Bundle!
func (p *Ext3Packer) Pack() (*types.Bundle, error) {
	rootfs := p.srcfile

	err := p.unpackExt3(p.b, p.info, rootfs)
	if err != nil {
<<<<<<< HEAD
		sylog.Errorf("unpackExt3 Failed: %v", err.Error())
=======
		sylog.Errorf("unpackExt3 Failed: %s", err)
>>>>>>> 19b22932
		return nil, err
	}

	return p.b, nil
}

// unpackExt3 mounts the ext3 image using a loop device and then copies its contents to the bundle
func (p *Ext3Packer) unpackExt3(b *types.Bundle, info *loop.Info64, rootfs string) (err error) {
	tmpmnt, err := ioutil.TempDir(p.b.Path, "mnt")

	var number int
	info.Flags = loop.FlagsAutoClear
	arguments := &args.LoopArgs{
		Image: rootfs,
		Mode:  os.O_RDONLY,
		Info:  *info,
	}
	err = getLoopDevice(arguments)
	if err != nil {
		return err
	}

	path := fmt.Sprintf("/dev/loop%d", number)
	sylog.Debugf("Mounting loop device %s to %s\n", path, tmpmnt)
	err = syscall.Mount(path, tmpmnt, "ext3", syscall.MS_NOSUID|syscall.MS_RDONLY|syscall.MS_NODEV, "errors=remount-ro")
	if err != nil {
<<<<<<< HEAD
		sylog.Errorf("Mount Failed: %v", err.Error())
=======
		sylog.Errorf("Mount Failed: %s", err)
>>>>>>> 19b22932
		return err
	}
	defer syscall.Unmount(tmpmnt, 0)

	//copy filesystem into bundle rootfs
	sylog.Debugf("Copying filesystem from %s to %s in Bundle\n", tmpmnt, b.Rootfs())
	cmd := exec.Command("cp", "-r", tmpmnt+`/.`, b.Rootfs())
	err = cmd.Run()
	if err != nil {
<<<<<<< HEAD
		sylog.Errorf("cp Failed: %v", err.Error())
=======
		sylog.Errorf("cp Failed: %s", err)
>>>>>>> 19b22932
		return err
	}

	return err
}

// getLoopDevice attaches a loop device with the specified arguments
func getLoopDevice(arguments *args.LoopArgs) error {
	var reply int
	reply = 1
	loopdev := new(loop.Device)

	if err := loopdev.Attach(arguments.Image, arguments.Mode, &reply); err != nil {
		return err
	}

	if err := loopdev.SetStatus(&arguments.Info); err != nil {
		return err
	}
	return nil
}<|MERGE_RESOLUTION|>--- conflicted
+++ resolved
@@ -31,11 +31,7 @@
 
 	err := p.unpackExt3(p.b, p.info, rootfs)
 	if err != nil {
-<<<<<<< HEAD
-		sylog.Errorf("unpackExt3 Failed: %v", err.Error())
-=======
 		sylog.Errorf("unpackExt3 Failed: %s", err)
->>>>>>> 19b22932
 		return nil, err
 	}
 
@@ -62,11 +58,7 @@
 	sylog.Debugf("Mounting loop device %s to %s\n", path, tmpmnt)
 	err = syscall.Mount(path, tmpmnt, "ext3", syscall.MS_NOSUID|syscall.MS_RDONLY|syscall.MS_NODEV, "errors=remount-ro")
 	if err != nil {
-<<<<<<< HEAD
-		sylog.Errorf("Mount Failed: %v", err.Error())
-=======
 		sylog.Errorf("Mount Failed: %s", err)
->>>>>>> 19b22932
 		return err
 	}
 	defer syscall.Unmount(tmpmnt, 0)
@@ -76,11 +68,7 @@
 	cmd := exec.Command("cp", "-r", tmpmnt+`/.`, b.Rootfs())
 	err = cmd.Run()
 	if err != nil {
-<<<<<<< HEAD
-		sylog.Errorf("cp Failed: %v", err.Error())
-=======
 		sylog.Errorf("cp Failed: %s", err)
->>>>>>> 19b22932
 		return err
 	}
 
