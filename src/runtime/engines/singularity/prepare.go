--- conflicted
+++ resolved
@@ -29,7 +29,7 @@
 	uid := os.Getuid()
 	commonCaps := make([]string, 0)
 
-	e.CommonConfig.OciConfig.SetProcessNoNewPrivileges(true)
+	e.EngineConfig.OciConfig.SetProcessNoNewPrivileges(true)
 
 	file, err := capabilities.Open(buildcfg.CAPABILITY_FILE, true)
 	if err != nil {
@@ -76,11 +76,11 @@
 		}
 	}
 
-	e.CommonConfig.OciConfig.Process.Capabilities.Permitted = commonCaps
-	e.CommonConfig.OciConfig.Process.Capabilities.Effective = commonCaps
-	e.CommonConfig.OciConfig.Process.Capabilities.Inheritable = commonCaps
-	e.CommonConfig.OciConfig.Process.Capabilities.Bounding = commonCaps
-	e.CommonConfig.OciConfig.Process.Capabilities.Ambient = commonCaps
+	e.EngineConfig.OciConfig.Process.Capabilities.Permitted = commonCaps
+	e.EngineConfig.OciConfig.Process.Capabilities.Effective = commonCaps
+	e.EngineConfig.OciConfig.Process.Capabilities.Inheritable = commonCaps
+	e.EngineConfig.OciConfig.Process.Capabilities.Bounding = commonCaps
+	e.EngineConfig.OciConfig.Process.Capabilities.Ambient = commonCaps
 
 	return nil
 }
@@ -105,8 +105,8 @@
 	// set default capabilities based on configuration file directive
 	switch defaultCapabilities {
 	case "full":
-		e.CommonConfig.OciConfig.SetupPrivileged(true)
-		commonCaps = e.CommonConfig.OciConfig.Process.Capabilities.Permitted
+		e.EngineConfig.OciConfig.SetupPrivileged(true)
+		commonCaps = e.EngineConfig.OciConfig.Process.Capabilities.Permitted
 	case "file":
 		file, err := capabilities.Open(buildcfg.CAPABILITY_FILE, true)
 		if err != nil {
@@ -155,11 +155,11 @@
 		}
 	}
 
-	e.CommonConfig.OciConfig.Process.Capabilities.Permitted = commonCaps
-	e.CommonConfig.OciConfig.Process.Capabilities.Effective = commonCaps
-	e.CommonConfig.OciConfig.Process.Capabilities.Inheritable = commonCaps
-	e.CommonConfig.OciConfig.Process.Capabilities.Bounding = commonCaps
-	e.CommonConfig.OciConfig.Process.Capabilities.Ambient = commonCaps
+	e.EngineConfig.OciConfig.Process.Capabilities.Permitted = commonCaps
+	e.EngineConfig.OciConfig.Process.Capabilities.Effective = commonCaps
+	e.EngineConfig.OciConfig.Process.Capabilities.Inheritable = commonCaps
+	e.EngineConfig.OciConfig.Process.Capabilities.Bounding = commonCaps
+	e.EngineConfig.OciConfig.Process.Capabilities.Ambient = commonCaps
 
 	return nil
 }
@@ -183,7 +183,6 @@
 	}
 
 	if os.Getuid() == 0 {
-<<<<<<< HEAD
 		if err := e.prepareRootCaps(); err != nil {
 			return err
 		}
@@ -191,31 +190,6 @@
 		if err := e.prepareUserCaps(); err != nil {
 			return err
 		}
-=======
-		if e.EngineConfig.File.RootDefaultCapabilities == "full" {
-			e.EngineConfig.OciConfig.SetupPrivileged(true)
-
-			commonCaps := e.EngineConfig.OciConfig.Process.Capabilities.Permitted
-
-			caps, _ := capabilities.Split(e.EngineConfig.GetDropCaps())
-			for _, cap := range caps {
-				for i, c := range commonCaps {
-					if c == cap {
-						commonCaps = append(commonCaps[:i], commonCaps[i+1:]...)
-						break
-					}
-				}
-			}
-
-			e.EngineConfig.OciConfig.Process.Capabilities.Permitted = commonCaps
-			e.EngineConfig.OciConfig.Process.Capabilities.Effective = commonCaps
-			e.EngineConfig.OciConfig.Process.Capabilities.Inheritable = commonCaps
-			e.EngineConfig.OciConfig.Process.Capabilities.Bounding = commonCaps
-			e.EngineConfig.OciConfig.Process.Capabilities.Ambient = commonCaps
-		}
-	} else {
-		e.EngineConfig.OciConfig.SetProcessNoNewPrivileges(true)
->>>>>>> c91ef4f8
 	}
 
 	if e.EngineConfig.File.MountSlave {
@@ -264,8 +238,6 @@
 	// set namespaces to join
 	starterConfig.SetNsPathFromSpec(instanceEngineConfig.OciConfig.Linux.Namespaces)
 
-<<<<<<< HEAD
-=======
 	if e.EngineConfig.OciConfig.Process == nil {
 		e.EngineConfig.OciConfig.Process = &specs.Process{}
 	}
@@ -273,7 +245,6 @@
 		e.EngineConfig.OciConfig.Process.Capabilities = &specs.LinuxCapabilities{}
 	}
 
->>>>>>> c91ef4f8
 	// duplicate instance capabilities
 	if instanceEngineConfig.OciConfig.Process != nil && instanceEngineConfig.OciConfig.Process.Capabilities != nil {
 		e.EngineConfig.OciConfig.Process.Capabilities.Permitted = instanceEngineConfig.OciConfig.Process.Capabilities.Permitted
@@ -283,7 +254,6 @@
 		e.EngineConfig.OciConfig.Process.Capabilities.Ambient = instanceEngineConfig.OciConfig.Process.Capabilities.Ambient
 	}
 
-<<<<<<< HEAD
 	if os.Getuid() == 0 {
 		if err := e.prepareRootCaps(); err != nil {
 			return err
@@ -294,10 +264,7 @@
 		}
 	}
 
-	e.CommonConfig.OciConfig.Process.NoNewPrivileges = instanceConfig.OciConfig.Process.NoNewPrivileges
-=======
 	e.EngineConfig.OciConfig.Process.NoNewPrivileges = instanceEngineConfig.OciConfig.Process.NoNewPrivileges
->>>>>>> c91ef4f8
 
 	return nil
 }
@@ -312,11 +279,11 @@
 		return fmt.Errorf("SUID workflow disabled by administrator")
 	}
 
-	if e.CommonConfig.OciConfig.Process == nil {
-		e.CommonConfig.OciConfig.Process = &specs.Process{}
-	}
-	if e.CommonConfig.OciConfig.Process.Capabilities == nil {
-		e.CommonConfig.OciConfig.Process.Capabilities = &specs.LinuxCapabilities{}
+	if e.EngineConfig.OciConfig.Process == nil {
+		e.EngineConfig.OciConfig.Process = &specs.Process{}
+	}
+	if e.EngineConfig.OciConfig.Process.Capabilities == nil {
+		e.EngineConfig.OciConfig.Process.Capabilities = &specs.LinuxCapabilities{}
 	}
 
 	if e.EngineConfig.GetInstanceJoin() {
